/****************************************************************************
 * Top level app file for Tarrasch chess GUI
 *  Similar to boilerplate app code for wxWidgets example apps
 *  Author:  Bill Forster
 *  License: MIT license. Full text of license is in associated file LICENSE
 *  Copyright 2010-2014, Bill Forster <billforsternz at gmail dot com>
 ****************************************************************************/
#define _CRT_SECURE_NO_DEPRECATE
#include <time.h>
#include "wx/wx.h"
#include "wx/file.h"
#include "wx/listctrl.h"
#include "wx/clipbrd.h"
#include "wx/sysopt.h"
#include "wx/log.h"
#include "Portability.h"
#include "Appdefs.h"
#include "Canvas.h"
#include "GraphicBoard.h"
#include "GameLogic.h"
#include "Lang.h"
#include "CentralWorkSaver.h"
#include "Session.h"
#include "Log.h"
#include "thc.h"
#include "Rybka.h"
#include "DebugPrintf.h"
#include "Book.h"
#include "Database.h"
#include "Objects.h"
#include "BookDialog.h"
#include "LogDialog.h"
#include "EngineDialog.h"
#include "MaintenanceDialog.h"
#include "TrainingDialog.h"
#include "GeneralDialog.h"
#include "Repository.h"
#include "CtrlBox.h"
#include "CtrlBoxBookMoves.h"

#if 1
    #include "bitmaps/myicons.xpm"
    //#include "bitmaps/new.xpm"
    #include "bitmaps/open.xpm"
    #include "bitmaps/save.xpm"
    #include "bitmaps/copy.xpm"
    #include "bitmaps/cut.xpm"
    #include "bitmaps/paste.xpm"
    #include "bitmaps/undo.xpm"
    #include "bitmaps/redo.xpm"

#else
    #include "bitmaps24/sample.xpm"
    #include "bitmaps24/new.xpm"
    #include "bitmaps24/open.xpm"
    #include "bitmaps24/save.xpm"
    #include "bitmaps24/copy.xpm"
    #include "bitmaps24/cut.xpm"
    #include "bitmaps24/preview.xpm"  // paste XPM
    #include "bitmaps24/print.xpm"
    #include "bitmaps24/help.xpm"
#endif

using namespace std;
using namespace thc;

Objects objs;

// Should really be a little more sophisticated about this
#define TIMER_ID 2001



// ----------------------------------------------------------------------------
// application class
// ----------------------------------------------------------------------------

class ChessApp: public wxApp
{
public:
    virtual bool OnInit();
    virtual int  OnExit();
};

// ----------------------------------------------------------------------------
// main frame
// ----------------------------------------------------------------------------

//some old debug code
#if 0
static wxMessageOutputDebug msg;
int DebugPrintfInner( const char *fmt, ... )
{
	static char buf[1024];
	va_list stk;
	va_start( stk, fmt );
	vsnprintf( buf /*strchr(buf,'\0')*/, sizeof(buf)-2, fmt, stk );
//  #define DEBUG_TO_LOG_FILE
    #ifdef  DEBUG_TO_LOG_FILE
    {
        static FILE *log_file;
        if( log_file == NULL )
            log_file = fopen("log.txt","wt");
        if( log_file )
            fwrite( buf, 1, strlen(buf), log_file );
    }
    #else
#if 0 //def THC_WINDOWS
	OutputDebugString((LPCTSTR)buf);
#else
	msg.Printf("%s",buf);   // FIXME Doesn't seem to work in Windows Release ??
#endif
    #endif
	va_end(stk);
    return 0;
}
#endif

// This formatter serves to better emulate printf() in a wxLogWindow - the problem solved here is that
//  wxLogMessage() to a wxLogWindow always takes a whole line - in effect it appends a '\n' to every
//  logged string. If there is already a '/n' at the end of the logged string, we remove it in
//  anticipation.
//  We also optionally prepend the time - to prepend the time instantiate a DebugPrintfTime object
//  on the stack - no need to use it
static int dbg_printf_prepend_time=0;
DebugPrintfTime::DebugPrintfTime()  { dbg_printf_prepend_time++; }
DebugPrintfTime::~DebugPrintfTime() { dbg_printf_prepend_time--; if(dbg_printf_prepend_time<0) dbg_printf_prepend_time=0; }
#ifdef WX_3
class CustomLogFormatter : public wxLogFormatter
{
	virtual wxString Format(wxLogLevel level,
	const wxString& msg,
	const wxLogRecordInfo& info) const
	{
        wxString temp=msg;
        if( dbg_printf_prepend_time )
        {
            time_t now=time(NULL);
		    temp = wxString::Format("%s%s", FormatTime(now), temp );
        }
        #define DEBUG_TO_LOG_FILE // temp temp
        #ifdef  DEBUG_TO_LOG_FILE
        {
            static FILE *log_file;
            if( log_file == NULL )
                log_file = fopen("log.txt","wt");
            if( log_file )
            {
                fwrite( temp.c_str(), 1, temp.length(), log_file );
                fflush(log_file);
            }
        }
        #endif
		size_t len = temp.Length();
		if( len>0 && temp.Last()=='\n' )
        {
			temp = temp.Left(len-1);
        }
        return temp;
	}
};
#endif

// This is an example formatter for experimentation
#if 0
class LogFormatterWithThread : public wxLogFormatter
{
    virtual wxString Format(wxLogLevel level,
                            const wxString& msg,
                            const wxLogRecordInfo& info) const
    {
        return wxLogFormatter::Format( level, msg, info );
        //static wxString msg2;
        //msg2 = msg;
        //return msg2;
        //return wxString::Format("[%d] %s(%d) : %s",
        //    info.threadId, info.filename, info.line, msg);
    }
};
#endif


static bool is_windowing_printf_alive = false;
class SimpleDebugPrintf : public wxLogWindow

{
    wxLog *old_target;
#ifdef WX_3
    wxLogFormatter *old_formatter;
    CustomLogFormatter custom_log_formatter;
#endif
public:
    SimpleDebugPrintf( wxWindow* parent ) : wxLogWindow( parent, "Log Window", true, false )
    {
        int disp_width, disp_height;
        wxDisplaySize(&disp_width, &disp_height);
        wxSize sz;
        wxPoint pos;
        sz.x = disp_width*48/100;
        sz.y = disp_height*3/4;
        pos.x = disp_width - sz.x;
        pos.y = 0; //disp_height*9/10 - sz.y;
        wxFrame *window = GetFrame();
        window->SetSize( sz );
        window->SetPosition( pos );

	    old_target = wxLog::SetActiveTarget(this);
#ifdef WX_3
	    old_formatter = SetFormatter(&custom_log_formatter);
#endif
        is_windowing_printf_alive = true;
    }

    ~SimpleDebugPrintf()
    {
        is_windowing_printf_alive = false;
#ifdef WX_3
	    SetFormatter(old_formatter);
#endif
	    wxLog::SetActiveTarget(old_target);
    }
};

int core_printf( const char *fmt, ... )
{
	static char buf[1024];
	va_list stk;
	va_start( stk, fmt );
	vsnprintf( buf /*strchr(buf,'\0')*/, sizeof(buf)-2, fmt, stk );
    buf[ sizeof(buf)-1 ] = '\0';
<<<<<<< HEAD
    #ifdef THC_WINDOWS
=======
>>>>>>> db99782b
    if( is_windowing_printf_alive )
    {
        wxLogMessage(buf);
    }
<<<<<<< HEAD
    #endif
=======
    else
>>>>>>> db99782b
    {
        #ifdef THC_MAC
        printf("%s",buf);
        #endif
        #ifdef THC_WINDOWS
        OutputDebugString((LPCTSTR)buf);
        #endif
    }
    int len = strlen(buf);
    return len;
}

class ChessFrame: public wxFrame
{
public:
    ChessFrame(const wxString& title, const wxPoint& pos, const wxSize& size);
    ~ChessFrame() { canvas->resize_ready = false; }  // stops a bogus resize during shutdown on mac
    void OnIdle(wxIdleEvent& event);
    void OnMove       (wxMoveEvent &event);
    void OnTimeout    (wxTimerEvent& event);
    void OnQuit       (wxCommandEvent &);
    void OnClose      (wxCloseEvent &);
    void OnAbout      (wxCommandEvent &);
//  void OnUnimplemented    (wxCommandEvent &);
    void OnHelp             (wxCommandEvent &);
    void OnCredits          (wxCommandEvent &);
    void OnFlip             (wxCommandEvent &);
    void OnButtonUp         (wxCommandEvent &);
    void OnButtonDown       (wxCommandEvent &);
    void OnButtonLeft       (wxCommandEvent &);
    void OnButtonRight      (wxCommandEvent &);

    void OnSetPosition(wxCommandEvent &);
    void OnNewGame    (wxCommandEvent &);
    void OnTakeback   (wxCommandEvent &);
        void OnUpdateTakeback(wxUpdateUIEvent &);
    void OnMoveNow    (wxCommandEvent &);
        void OnUpdateMoveNow(wxUpdateUIEvent &);
    void OnDraw       (wxCommandEvent &);
        void OnUpdateDraw(wxUpdateUIEvent &);
    void OnWhiteResigns(wxCommandEvent &);
        void OnUpdateWhiteResigns(wxUpdateUIEvent &);
    void OnBlackResigns(wxCommandEvent &);
        void OnUpdateBlackResigns(wxUpdateUIEvent &);
    void OnPlayWhite  (wxCommandEvent &);
        void OnUpdatePlayWhite(wxUpdateUIEvent &);
    void OnPlayBlack  (wxCommandEvent &);
        void OnUpdatePlayBlack(wxUpdateUIEvent &);
    void OnSwapSides  (wxCommandEvent &);
        void OnUpdateSwapSides(wxUpdateUIEvent &);
    void OnTabNew  (wxCommandEvent &);
        void OnUpdateTabNew(wxUpdateUIEvent &);
    void OnTabClose  (wxCommandEvent &);
        void OnUpdateTabClose(wxUpdateUIEvent &);
    void OnTabInclude (wxCommandEvent &);
        void OnUpdateTabInclude(wxUpdateUIEvent &);
    void OnKibitz    (wxCommandEvent &);
        void OnUpdateKibitz(wxUpdateUIEvent &);
    void OnClearKibitz    (wxCommandEvent &);
        void OnUpdateClearKibitz(wxUpdateUIEvent &);
    void OnPlayers    (wxCommandEvent &);
        void OnUpdatePlayers(wxUpdateUIEvent &);
    void OnClocks     (wxCommandEvent &);
        void OnUpdateClocks(wxUpdateUIEvent &);
    void OnOptionsReset(wxCommandEvent &);
        void OnUpdateOptionsReset(wxUpdateUIEvent &);
    void OnBook       (wxCommandEvent &);
        void OnUpdateBook(wxUpdateUIEvent &);
    void OnLog        (wxCommandEvent &);
        void OnUpdateLog(wxUpdateUIEvent &);
    void OnEngine     (wxCommandEvent &);
        void OnUpdateEngine(wxUpdateUIEvent &);
    void OnMaintenance(wxCommandEvent &);
        void OnUpdateMaintenance(wxUpdateUIEvent &);
    void OnTraining   (wxCommandEvent &);
        void OnUpdateTraining(wxUpdateUIEvent &);
    void OnGeneral    (wxCommandEvent &);
        void OnUpdateGeneral (wxUpdateUIEvent &);
    void RefreshLanguageFont( const char *from, bool before_large_font, bool before_no_italics,
                              const char *to,   bool after_large_font,  bool after_no_italics );

    void OnFileNew (wxCommandEvent &);
        void OnUpdateFileNew( wxUpdateUIEvent &);
    void OnFileOpen (wxCommandEvent &);
        void OnUpdateFileOpen(wxUpdateUIEvent &);
    void OnFileOpenLog (wxCommandEvent &);
        void OnUpdateFileOpenLog(wxUpdateUIEvent &);
    void OnFileSave (wxCommandEvent &);
        void OnUpdateFileSave( wxUpdateUIEvent &);
    void OnFileSaveAs (wxCommandEvent &);
        void OnUpdateFileSaveAs( wxUpdateUIEvent &);
    void OnFileSaveGameAs (wxCommandEvent &);
        void OnUpdateFileSaveGameAs( wxUpdateUIEvent &);
    void OnFileCurrent (wxCommandEvent &);
        void OnUpdateFileCurrent( wxUpdateUIEvent &);
    void OnFileDatabase (wxCommandEvent &);
        void OnUpdateFileDatabase( wxUpdateUIEvent &);
    void OnFileSession (wxCommandEvent &);
        void OnUpdateFileSession( wxUpdateUIEvent &);
    void OnFileClipboard (wxCommandEvent &);
        void OnUpdateFileClipboard( wxUpdateUIEvent &);
    void OnNextGame (wxCommandEvent &);
        void OnUpdateNextGame( wxUpdateUIEvent &);
    void OnPreviousGame (wxCommandEvent &);
        void OnUpdatePreviousGame( wxUpdateUIEvent &);

    void OnEditCopy (wxCommandEvent &);
        void OnUpdateEditCopy( wxUpdateUIEvent &);
    void OnEditCut (wxCommandEvent &);
        void OnUpdateEditCut( wxUpdateUIEvent &);
    void OnEditPaste (wxCommandEvent &);
        void OnUpdateEditPaste( wxUpdateUIEvent &);
    void OnEditUndo (wxCommandEvent &);
        void OnUpdateEditUndo( wxUpdateUIEvent &);
    void OnEditRedo (wxCommandEvent &);
        void OnUpdateEditRedo( wxUpdateUIEvent &);
    void OnEditDelete (wxCommandEvent &);
        void OnUpdateEditDelete( wxUpdateUIEvent &);
    void OnEditGameDetails (wxCommandEvent &);
        void OnUpdateEditGameDetails( wxUpdateUIEvent &);
    void OnEditGamePrefix (wxCommandEvent &);
        void OnUpdateEditGamePrefix( wxUpdateUIEvent &);
    void OnEditPromote (wxCommandEvent &);
        void OnUpdateEditPromote( wxUpdateUIEvent &);
    void OnEditDemote (wxCommandEvent &);
        void OnUpdateEditDemote( wxUpdateUIEvent &);
    void OnEditDemoteToComment (wxCommandEvent &);
        void OnUpdateEditDemoteToComment( wxUpdateUIEvent &);
    void OnEditPromoteToVariation (wxCommandEvent &);
        void OnUpdateEditPromoteToVariation( wxUpdateUIEvent &);
    void OnEditPromoteRestToVariation (wxCommandEvent &);
        void OnUpdateEditPromoteRestToVariation( wxUpdateUIEvent &);


    DECLARE_EVENT_TABLE()
private:
    Canvas *canvas;
    wxTimer m_timer;
    void SetFocusOnList() { if(canvas) canvas->SetFocusOnList(); }
};

//-----------------------------------------------------------------------------
// Application class
//-----------------------------------------------------------------------------

IMPLEMENT_APP(ChessApp)

extern void JobBegin();
extern void JobEnd();

wxString argv1;
bool gbl_small_screen_detected;  // nasty global variable hack, sorry

bool ChessApp::OnInit()
{
    srand(time(NULL));
    //_CrtSetBreakAlloc( 198300 ); //563242 );
    //_CrtSetBreakAlloc( 195274 );
    //_CrtSetBreakAlloc( 21007 );
    JobBegin();
    if( argc == 2 )
    {
        argv1 = argv[1];
    }
    wxString error_msg;
    int disp_width, disp_height;
    wxDisplaySize(&disp_width, &disp_height);
    dbg_printf( "Display size = %d x %d\n", disp_width, disp_height );
    objs.repository = new Repository;
    #if 0 // small screen testing
    wxSize  win_size  = wxSize(708, 596);
    wxPoint win_point = wxPoint(20, 0);
    #else
    wxSize  win_size  = wxSize(708, 738); //710); //680);
    wxPoint win_point = wxPoint(20, 20);
    gbl_small_screen_detected = (disp_height<768);
    if( gbl_small_screen_detected || objs.repository->general.m_small_board )
    {
        win_size  = wxSize(708, 596);
        win_point = wxPoint(20, 0);
    }
    else if( disp_height < 800 )
        win_point = wxPoint(20, 0);
    #endif
#ifdef MAC_FIX_LATER
    //wxSystemOptions::SetOption(wxT("mac.toolbar.no-native"), 1);
#endif
    ChessFrame *frame = new ChessFrame (_T("Tarrasch Chess GUI"),
                                  win_point, win_size );
    objs.frame = frame;
    frame->Show (true);
    SetTopWindow (frame);
    if( objs.gl )
        objs.gl->StatusUpdate();
    return true;
}

int ChessApp::OnExit()
{
    dbg_printf( "ChessApp::OnExit()\n" );
    if( objs.rybka )
    {
        delete objs.rybka;
        objs.rybka = NULL;
    }
    JobEnd();
    if( objs.gl )
    {
        delete objs.gl;
        objs.gl = NULL;
    }
    if( objs.tabs )
    {
        delete objs.tabs;
        objs.tabs = NULL;
    }
    if( objs.db )
    {
        delete objs.db;
        objs.db = NULL;
    }
    if( objs.cws )
    {
        delete objs.cws;
        objs.cws = NULL;
    }
    if( objs.repository )
    {
        delete objs.repository;
        objs.repository = NULL;
    }
    if( objs.book )
    {
        delete objs.book;
        objs.book = NULL;
    }
    if( objs.log )
    {
        delete objs.log;
        objs.log = NULL;
    }
    if( objs.session )
    {
        delete objs.session;
        objs.session = NULL;
    }
    return wxApp::OnExit();
}

//-----------------------------------------------------------------------------
// Main frame
//-----------------------------------------------------------------------------

BEGIN_EVENT_TABLE(ChessFrame, wxFrame)
    EVT_CLOSE(                     ChessFrame::OnClose )
    EVT_MENU (wxID_EXIT,           ChessFrame::OnQuit)
    EVT_MENU (ID_CMD_ABOUT,        ChessFrame::OnAbout)
    EVT_MENU (ID_HELP_HELP,        ChessFrame::OnHelp)
    EVT_MENU (ID_HELP_CREDITS,     ChessFrame::OnCredits)
    EVT_MENU (ID_CMD_FLIP,         ChessFrame::OnFlip)
    EVT_MENU (ID_CMD_KIBITZ,       ChessFrame::OnKibitz)
        EVT_UPDATE_UI (ID_CMD_KIBITZ,      ChessFrame::OnUpdateKibitz)  
    EVT_MENU (ID_CMD_CLEAR_KIBITZ,      ChessFrame::OnClearKibitz)
        EVT_UPDATE_UI (ID_CMD_CLEAR_KIBITZ,      ChessFrame::OnUpdateClearKibitz)  
    EVT_MENU (ID_CMD_SET_POSITION, ChessFrame::OnSetPosition)
    EVT_MENU (ID_CMD_NEW_GAME,     ChessFrame::OnNewGame)
    EVT_MENU (wxID_UNDO,           ChessFrame::OnEditUndo)
        EVT_UPDATE_UI (wxID_UNDO,           ChessFrame::OnUpdateEditUndo)
    EVT_MENU (wxID_REDO,           ChessFrame::OnEditRedo)
        EVT_UPDATE_UI (wxID_REDO,           ChessFrame::OnUpdateEditRedo)
    EVT_MENU (ID_CMD_TAKEBACK,     ChessFrame::OnTakeback)
        EVT_UPDATE_UI (ID_CMD_TAKEBACK,     ChessFrame::OnUpdateTakeback)
    EVT_MENU (ID_CMD_MOVENOW,      ChessFrame::OnMoveNow)
        EVT_UPDATE_UI (ID_CMD_MOVENOW,      ChessFrame::OnUpdateMoveNow)
    EVT_MENU (ID_CMD_DRAW,         ChessFrame::OnDraw)
        EVT_UPDATE_UI (ID_CMD_DRAW,         ChessFrame::OnUpdateDraw)
    EVT_MENU (ID_CMD_PLAY_WHITE,   ChessFrame::OnPlayWhite)
        EVT_UPDATE_UI (ID_CMD_PLAY_WHITE,   ChessFrame::OnUpdatePlayWhite)
    EVT_MENU (ID_CMD_PLAY_BLACK,   ChessFrame::OnPlayBlack)
        EVT_UPDATE_UI (ID_CMD_PLAY_BLACK,   ChessFrame::OnUpdatePlayBlack)
    EVT_MENU (ID_CMD_WHITE_RESIGNS,ChessFrame::OnWhiteResigns)
        EVT_UPDATE_UI (ID_CMD_WHITE_RESIGNS,ChessFrame::OnUpdateWhiteResigns)
    EVT_MENU (ID_CMD_BLACK_RESIGNS,ChessFrame::OnBlackResigns)
        EVT_UPDATE_UI (ID_CMD_BLACK_RESIGNS,ChessFrame::OnUpdateBlackResigns)
    EVT_MENU (ID_CMD_SWAP_SIDES,   ChessFrame::OnSwapSides)
        EVT_UPDATE_UI (ID_CMD_SWAP_SIDES,   ChessFrame::OnUpdateSwapSides)
    EVT_MENU (ID_FILE_TAB_NEW,   ChessFrame::OnTabNew)
        EVT_UPDATE_UI (ID_FILE_TAB_NEW,   ChessFrame::OnUpdateTabNew)
    EVT_MENU (ID_FILE_TAB_CLOSE,   ChessFrame::OnTabClose)
        EVT_UPDATE_UI (ID_FILE_TAB_CLOSE,   ChessFrame::OnUpdateTabClose)
    EVT_MENU (ID_FILE_TAB_INCLUDE,   ChessFrame::OnTabInclude)
        EVT_UPDATE_UI (ID_FILE_TAB_INCLUDE,   ChessFrame::OnUpdateTabInclude)

    EVT_MENU (wxID_NEW,         ChessFrame::OnFileNew)
        EVT_UPDATE_UI (wxID_NEW,    ChessFrame::OnUpdateFileNew)
    EVT_MENU (wxID_OPEN,        ChessFrame::OnFileOpen)
        EVT_UPDATE_UI (wxID_OPEN,   ChessFrame::OnUpdateFileOpen)
    EVT_MENU (ID_FILE_OPEN_LOG, ChessFrame::OnFileOpenLog)
        EVT_UPDATE_UI (ID_FILE_OPEN_LOG,   ChessFrame::OnUpdateFileOpenLog)
    EVT_MENU (wxID_SAVE,        ChessFrame::OnFileSave)
        EVT_UPDATE_UI (wxID_SAVE,   ChessFrame::OnUpdateFileSave)
    EVT_MENU (wxID_SAVEAS,      ChessFrame::OnFileSaveAs)
        EVT_UPDATE_UI (wxID_SAVEAS, ChessFrame::OnUpdateFileSaveAs)
    EVT_MENU (ID_FILE_SAVE_GAME_AS,      ChessFrame::OnFileSaveGameAs)
        EVT_UPDATE_UI (ID_FILE_SAVE_GAME_AS, ChessFrame::OnUpdateFileSaveGameAs)
    EVT_MENU (ID_FILE_CURRENT,      ChessFrame::OnFileCurrent)
        EVT_UPDATE_UI (ID_FILE_CURRENT, ChessFrame::OnUpdateFileCurrent)
    EVT_MENU (ID_FILE_DATABASE,      ChessFrame::OnFileDatabase)
        EVT_UPDATE_UI (ID_FILE_DATABASE, ChessFrame::OnUpdateFileDatabase)
    EVT_MENU (ID_FILE_SESSION,      ChessFrame::OnFileSession)
        EVT_UPDATE_UI (ID_FILE_SESSION, ChessFrame::OnUpdateFileSession)
    EVT_MENU (ID_FILE_CLIPBOARD,ChessFrame::OnFileClipboard)
        EVT_UPDATE_UI (ID_FILE_CLIPBOARD,    ChessFrame::OnUpdateFileClipboard)
    EVT_MENU (ID_CMD_NEXT_GAME,     ChessFrame::OnNextGame)
        EVT_UPDATE_UI (ID_CMD_NEXT_GAME,     ChessFrame::OnUpdateNextGame)
    EVT_MENU (ID_CMD_PREVIOUS_GAME,     ChessFrame::OnPreviousGame)
        EVT_UPDATE_UI (ID_CMD_PREVIOUS_GAME,  ChessFrame::OnUpdatePreviousGame)

    EVT_MENU (wxID_COPY,                    ChessFrame::OnEditCopy)    
        EVT_UPDATE_UI (wxID_COPY,                       ChessFrame::OnUpdateEditCopy)
    EVT_MENU (wxID_CUT,                     ChessFrame::OnEditCut)        
        EVT_UPDATE_UI (wxID_CUT,                        ChessFrame::OnUpdateEditCut)
    EVT_MENU (wxID_PASTE,                   ChessFrame::OnEditPaste)        
        EVT_UPDATE_UI (wxID_PASTE,                      ChessFrame::OnUpdateEditPaste)
    EVT_MENU (wxID_DELETE,                  ChessFrame::OnEditDelete)        
        EVT_UPDATE_UI (wxID_DELETE,                     ChessFrame::OnUpdateEditDelete)
    EVT_MENU (ID_EDIT_GAME_DETAILS,         ChessFrame::OnEditGameDetails)        
        EVT_UPDATE_UI (ID_EDIT_GAME_DETAILS,            ChessFrame::OnUpdateEditGameDetails)
    EVT_MENU (ID_EDIT_GAME_PREFIX,          ChessFrame::OnEditGamePrefix)        
        EVT_UPDATE_UI (ID_EDIT_GAME_PREFIX,             ChessFrame::OnUpdateEditGamePrefix)
    EVT_MENU (ID_EDIT_PROMOTE,              ChessFrame::OnEditPromote)        
        EVT_UPDATE_UI (ID_EDIT_PROMOTE,                 ChessFrame::OnUpdateEditPromote)
    EVT_MENU (ID_EDIT_DEMOTE,               ChessFrame::OnEditDemote)    
        EVT_UPDATE_UI (ID_EDIT_DEMOTE,                  ChessFrame::OnUpdateEditDemote)
    EVT_MENU (ID_EDIT_DEMOTE_TO_COMMENT,    ChessFrame::OnEditDemoteToComment)    
        EVT_UPDATE_UI (ID_EDIT_DEMOTE_TO_COMMENT,       ChessFrame::OnUpdateEditDemoteToComment)
    EVT_MENU (ID_EDIT_PROMOTE_TO_VARIATION, ChessFrame::OnEditPromoteToVariation)    
        EVT_UPDATE_UI (ID_EDIT_PROMOTE_TO_VARIATION,    ChessFrame::OnUpdateEditPromoteToVariation)
    EVT_MENU (ID_EDIT_PROMOTE_REST_TO_VARIATION, ChessFrame::OnEditPromoteRestToVariation)    
        EVT_UPDATE_UI (ID_EDIT_PROMOTE_REST_TO_VARIATION,    ChessFrame::OnUpdateEditPromoteRestToVariation)

    EVT_MENU (ID_OPTIONS_PLAYERS,  ChessFrame::OnPlayers)
        EVT_UPDATE_UI (ID_OPTIONS_PLAYERS,   ChessFrame::OnUpdatePlayers)
    EVT_MENU (ID_OPTIONS_CLOCKS,   ChessFrame::OnClocks)
        EVT_UPDATE_UI (ID_OPTIONS_CLOCKS,   ChessFrame::OnUpdateClocks)
    EVT_MENU (ID_OPTIONS_BOOK,     ChessFrame::OnBook)
        EVT_UPDATE_UI (ID_OPTIONS_BOOK,     ChessFrame::OnUpdateBook)
    EVT_MENU (ID_OPTIONS_LOG,      ChessFrame::OnLog)
        EVT_UPDATE_UI (ID_OPTIONS_LOG,      ChessFrame::OnUpdateLog)
    EVT_MENU (ID_OPTIONS_ENGINE,   ChessFrame::OnEngine)
        EVT_UPDATE_UI (ID_OPTIONS_ENGINE,   ChessFrame::OnUpdateEngine)
    EVT_MENU (ID_OPTIONS_TRAINING, ChessFrame::OnTraining)
        EVT_UPDATE_UI (ID_OPTIONS_TRAINING, ChessFrame::OnUpdateTraining)
    EVT_MENU (ID_OPTIONS_GENERAL,  ChessFrame::OnGeneral) 
        EVT_UPDATE_UI (ID_OPTIONS_GENERAL,  ChessFrame::OnUpdateGeneral)
    EVT_MENU (ID_OPTIONS_MAINTENANCE,   ChessFrame::OnMaintenance)
        EVT_UPDATE_UI (ID_OPTIONS_MAINTENANCE,   ChessFrame::OnUpdateMaintenance)
    EVT_MENU (ID_OPTIONS_RESET,    ChessFrame::OnOptionsReset)
        EVT_UPDATE_UI (ID_OPTIONS_RESET,    ChessFrame::OnUpdateOptionsReset)
    EVT_TOOL (ID_CMD_FLIP,         ChessFrame::OnFlip)
    EVT_TOOL (ID_CMD_NEXT_GAME,    ChessFrame::OnNextGame)
    EVT_TOOL (ID_CMD_PREVIOUS_GAME,ChessFrame::OnPreviousGame)
    EVT_TOOL (ID_HELP_HELP,        ChessFrame::OnHelp)
    EVT_TOOL (ID_BUTTON_UP,        ChessFrame::OnButtonUp)
    EVT_TOOL (ID_BUTTON_DOWN,      ChessFrame::OnButtonDown)
    EVT_TOOL (ID_BUTTON_LEFT,      ChessFrame::OnButtonLeft)
    EVT_TOOL (ID_BUTTON_RIGHT,     ChessFrame::OnButtonRight)
    EVT_IDLE (ChessFrame::OnIdle)
    EVT_TIMER( TIMER_ID, ChessFrame::OnTimeout)
    EVT_MOVE (ChessFrame::OnMove) 
END_EVENT_TABLE()
CtrlBoxBookMoves *gbl_book_moves;



ChessFrame::ChessFrame(const wxString& title, const wxPoint& pos, const wxSize& size)
    : wxFrame((wxFrame *)NULL, wxID_ANY, title, pos, size ) //, wxDEFAULT_FRAME_STYLE|wxCLIP_CHILDREN|
                                                            //        wxNO_FULL_REPAINT_ON_RESIZE )
{
    #ifndef KILL_DEBUG_COMPLETELY
    #ifdef THC_WINDOWS
    SimpleDebugPrintf *sdf = new SimpleDebugPrintf(this);   // all child windows are automatically deleted
    #endif
    #endif

    // Timer
    m_timer.SetOwner(this,TIMER_ID);

    // Menu - File
    wxMenu *menu_file     = new wxMenu;
    menu_file->Append (wxID_NEW,                    _T("New\tCtrl+N"));
    menu_file->Append (wxID_OPEN,                   _T("Open\tCtrl+O"));
    menu_file->Append (ID_FILE_OPEN_LOG,            _T("Open log file"));
    menu_file->Append (wxID_SAVE,                   _T("Save\tCtrl+S"));
    menu_file->Append (wxID_SAVEAS,                 _T("Save as"));
    menu_file->Append (ID_FILE_SAVE_GAME_AS,        _T("Save game as"));
    menu_file->AppendSeparator();
    menu_file->Append (ID_FILE_TAB_NEW,              _T("New tab\tCtrl+T"));
    menu_file->Append (ID_FILE_TAB_CLOSE,            _T("Close tab\tCtrl+D"));
    menu_file->Append (ID_FILE_TAB_INCLUDE,          _T("Add tab to file"));
    menu_file->AppendSeparator();
    menu_file->Append (wxID_EXIT,                   _T("E&xit\tAlt-X"));

    // Menu - Edit
    wxMenu *menu_edit     = new wxMenu;
    menu_edit->Append (wxID_COPY,                    _T("Copy\tCtrl+C"));
    menu_edit->Append (wxID_CUT,                     _T("Cut\tCtrl+X"));
    menu_edit->Append (wxID_PASTE,                   _T("Paste\tCtrl+V"));
    menu_edit->Append (wxID_UNDO,                    _T("Undo\tCtrl+Z"));
    menu_edit->Append (wxID_REDO,                    _T("Redo\tCtrl+Y"));
    menu_edit->Append (wxID_DELETE,                  _T("Delete comment text or remainder of variation\tDel"));
    menu_edit->Append (ID_EDIT_GAME_DETAILS,         _T("Edit game details"));
    menu_edit->Append (ID_EDIT_GAME_PREFIX,          _T("Edit game prefix"));
    menu_edit->Append (ID_EDIT_PROMOTE,              _T("Promote variation"));
    menu_edit->Append (ID_EDIT_DEMOTE,               _T("Demote variation"));
    menu_edit->Append (ID_EDIT_DEMOTE_TO_COMMENT,    _T("Demote rest of variation to comment"));
    menu_edit->Append (ID_EDIT_PROMOTE_TO_VARIATION, _T("Promote comment to variation"));
    menu_edit->Append (ID_EDIT_PROMOTE_REST_TO_VARIATION, _T("Promote rest of comment to variation"));

    // Menu - Games
    wxMenu *menu_games   = new wxMenu;
    menu_games->Append (ID_FILE_CURRENT,        _T("Current file"));
    menu_games->Append (ID_FILE_DATABASE,       _T("Database"));
    menu_games->Append (ID_FILE_SESSION,        _T("Session"));
    menu_games->Append (ID_FILE_CLIPBOARD,      _T("Clipboard"));
    menu_games->AppendSeparator();
    menu_games->Append (ID_CMD_NEXT_GAME,       _T("Next game from file"));
    menu_games->Append (ID_CMD_PREVIOUS_GAME,   _T("Previous game from file"));

    // Menu - Commands
    wxMenu *menu_commands = new wxMenu;
    menu_commands->Append (ID_CMD_NEW_GAME,     _T("New Game"));
    menu_commands->Append (ID_CMD_FLIP,         _T("Flip board\tCtrl+F"));
    menu_commands->Append (ID_CMD_TAKEBACK,     _T("Take back\tCtrl+B"));
    menu_commands->Append (ID_CMD_SET_POSITION, _T("Set position\tCtrl+P"));
    menu_commands->Append (ID_CMD_KIBITZ,       _T("Start kibitzer\tCtrl+K"));
    #if 1 // auto_kibitz_clear (if auto kibitz clear, comment out manual clear)
//  menu_commands->Append (ID_CMD_CLEAR_KIBITZ, _T("Clear kibitz text"));
    #else // manual_kibitz_clear
    menu_commands->Append (ID_CMD_CLEAR_KIBITZ, _T("Clear kibitz text"));
    #endif

    menu_commands->Append (ID_CMD_DRAW,         _T("Draw"));
    menu_commands->Append (ID_CMD_WHITE_RESIGNS,_T("White resigns"));
    menu_commands->Append (ID_CMD_BLACK_RESIGNS,_T("Black resigns"));
    menu_commands->Append (ID_CMD_PLAY_WHITE,   _T("Play white"));
    menu_commands->Append (ID_CMD_PLAY_BLACK,   _T("Play black"));
    menu_commands->Append (ID_CMD_SWAP_SIDES,   _T("Swap sides"));
    menu_commands->Append (ID_CMD_MOVENOW,      _T("Move now"));

    // Options
    wxMenu *menu_options = new wxMenu;
    menu_options->Append (ID_OPTIONS_ENGINE,       _T("Engine"));
    menu_options->Append (ID_OPTIONS_GENERAL,      _T("General"));
    menu_options->Append (ID_OPTIONS_PLAYERS,      _T("Player names"));
    menu_options->Append (ID_OPTIONS_CLOCKS,       _T("Clocks"));
    menu_options->Append (ID_OPTIONS_LOG,          _T("Log file"));
    menu_options->Append (ID_OPTIONS_BOOK,         _T("Opening book"));
    menu_options->Append (ID_OPTIONS_TRAINING,     _T("Training"));
    menu_options->Append (ID_OPTIONS_MAINTENANCE,      _T("Maintain database"));
    menu_options->Append (ID_OPTIONS_RESET,        _T("Reset to factory defaults"));

    // Help
    wxMenu *menu_help     = new wxMenu;
    menu_help->Append (ID_CMD_ABOUT,                _T("About"));
    menu_help->Append (ID_HELP_HELP,                _T("Help"));
    menu_help->Append (ID_HELP_CREDITS,             _T("Credits"));

    // Menu bar
    wxMenuBar *menu = new wxMenuBar;
    menu->Append (menu_file,     _T("&File"));    
    menu->Append (menu_edit,     _T("&Edit"));    
    menu->Append (menu_games,    _T("&Games"));    
    menu->Append (menu_commands, _T("&Commands"));
    menu->Append (menu_options,  _T("&Options"));
    menu->Append (menu_help,     _T("&Help"));    
    SetMenuBar( menu );

    // Create a status bar
    CreateStatusBar(3);
    int widths[3] = {-1,-200,-100};
    SetStatusWidths(3,widths);

#ifdef THC_WINDOWS
    wxToolBar *toolbar = new wxToolBar(this, wxID_ANY,
                               wxDefaultPosition, wxDefaultSize,
                               wxTB_HORIZONTAL|wxNO_BORDER);
#else
    wxToolBar *toolbar = CreateToolBar(); //new wxToolBar(this, wxID_ANY,
                               //wxDefaultPosition, wxDefaultSize,
                               //wxTB_HORIZONTAL|wxNO_BORDER);
#endif

//  wxBitmap bmpNew    (new_xpm);
    wxBitmap bmpOpen   (open_xpm);
    wxBitmap bmpSave   (save_xpm);
    wxBitmap bmpCopy   (copy_xpm);
    wxBitmap bmpCut    (cut_xpm);
    wxBitmap bmpPaste  (paste_xpm);
    wxBitmap bmp_undo  (undo_xpm); //(bill_undo_xpm);
    wxBitmap bmp_redo  (redo_xpm); //(bill_redo_xpm);
    wxBitmap bmp_left  (left_xpm);
    wxBitmap bmp_right (right_xpm);
    wxBitmap bmp_up    (up_xpm);
    wxBitmap bmp_down  (down_xpm);
    wxBitmap bmp_flip  (flip_xpm);
    wxBitmap bmp_database  (database_xpm);
    wxBitmap bmp_help  (bill_help_xpm);
//  wxBitmap bmpNew    (bill_file_new_xpm);
//  wxBitmap bmp_game_new   (bill_game_new_xpm);
    wxBitmap bmpNew         (bill_doc_single_xpm);
    wxBitmap bmp_game_new   (bill_doc_stack_xpm);
    wxBitmap bmp_kibitzer   (bill_kibitzer_xpm);
    wxBitmap bmp_next       (bill_next_game_xpm);
    wxBitmap bmp_previous   (bill_previous_game_xpm);

    // I have modified all the icons to be 16 high (not 15) since a couple
    //  of the Reptor icons I brought across really needed 16.
    wxSize our_size(16,16);
    toolbar->SetToolBitmapSize(our_size);

    // Avoid an annoying deprecation warning
    #define ADD_TOOL(id,bm,txt) toolbar->AddTool( id,  wxEmptyString, bm, wxNullBitmap, wxITEM_NORMAL,txt, wxEmptyString, NULL)
    /*toolbar->AddTool( wxID_NEW,  wxEmptyString, bmpNew,
                        wxNullBitmap, wxITEM_NORMAL,
                        wxT("New file"), wxEmptyString, NULL); */

    
    ADD_TOOL( wxID_NEW,  bmpNew,  wxT("New file") );
    ADD_TOOL( ID_CMD_NEW_GAME,  bmp_game_new,  wxT("New game") );
    ADD_TOOL( wxID_OPEN, bmpOpen, wxT("Open") );
    ADD_TOOL( wxID_SAVE, bmpSave, wxT("Save") );
    int nbr_separators = 0;
#ifdef THC_WINDOWS
    toolbar->AddSeparator();
    nbr_separators++;
#endif
    toolbar->AddSeparator();
    nbr_separators++;
    ADD_TOOL( wxID_COPY, bmpCopy, _T("Copy") ); //, toolBarBitmaps[Tool_copy], _T("Toggle button 2"), wxITEM_CHECK);
    ADD_TOOL( wxID_CUT,  bmpCut,  _T("Cut")  ); //, toolBarBitmaps[Tool_cut], _T("Toggle/Untoggle help button"));
    ADD_TOOL( wxID_PASTE,bmpPaste,_T("Paste")); // , toolBarBitmaps[Tool_paste], _T("Paste"));
    ADD_TOOL( wxID_UNDO, bmp_undo, "Undo");
    ADD_TOOL( wxID_REDO, bmp_redo, "Redo");
#ifdef THC_WINDOWS
    toolbar->AddSeparator();
    nbr_separators++;
#endif
    toolbar->AddSeparator();
    nbr_separators++;
    ADD_TOOL( ID_CMD_FLIP,      bmp_flip, "Flip board");
    ADD_TOOL( ID_FILE_DATABASE, bmp_database, "Database");
    ADD_TOOL( ID_CMD_KIBITZ,    bmp_kibitzer,  "Kibitzer start/stop");
    ADD_TOOL( ID_BUTTON_DOWN,   bmp_down,  "Forward (main line)");
    ADD_TOOL( ID_BUTTON_UP,     bmp_up,    "Backward (main line)");
    ADD_TOOL( ID_BUTTON_RIGHT,  bmp_right, "Forward" );
    ADD_TOOL( ID_BUTTON_LEFT,   bmp_left,  "Backward" );
#ifdef THC_WINDOWS
    toolbar->AddSeparator();
    nbr_separators++;
#endif
    toolbar->AddSeparator();
    nbr_separators++;
    ADD_TOOL( ID_CMD_NEXT_GAME,     bmp_next,      "Next game from file or database"     );
    ADD_TOOL( ID_CMD_PREVIOUS_GAME, bmp_previous,  "Previous game from file or database" );
#ifdef THC_WINDOWS
    toolbar->AddSeparator();
    nbr_separators++;
#endif
    toolbar->AddSeparator();
    nbr_separators++;
    ADD_TOOL( ID_HELP_HELP,  bmp_help, "Help");

    #if 0 // Wake up this code to generate some icon .xpm data
          //  (the link between original .bmps and generated .xpms
          //   has been muddied and perhaps even lost)  
    extern void TempCreateXpm( wxBitmap &bmp, const char *name );
    wxBitmap temp_bmp( "myicons.bmp", wxBITMAP_TYPE_BMP );
    TempCreateXpm( temp_bmp, "myicons_base" );
    wxBitmap temp_bmp4( "extra_icons.bmp", wxBITMAP_TYPE_BMP );
    TempCreateXpm( temp_bmp4, "extra_icons" );
    #endif

    // Position book moves control to right
    // toolbar->SetToolSeparation(100); // note that this approach doesn't work
    wxSize sz0 = GetSize(); // frame size
    wxSize sz1 = toolbar->GetMargins();
    wxSize sz2 = toolbar->GetToolSize();
    int space1 = toolbar->GetToolPacking();
    int nbr_tools = toolbar->GetToolsCount() - nbr_separators;
    const int SEPARATOR_WIDTH = 8;  // Can only be calculated after Realize(), so done
                                    //  offline below
    const int BOOK_MOVES_WIDTH = 100;
    int x1 = nbr_tools*sz2.x + (nbr_tools-1)*space1 + nbr_separators*SEPARATOR_WIDTH;    // where we are now
    int x2 = (sz0.x - BOOK_MOVES_WIDTH - 20);                                            // where we want to be
    nbr_separators = (x2-x1)/SEPARATOR_WIDTH;
    for( int i=0; i<nbr_separators; i++ )
        toolbar->AddSeparator();

    //wxComboBox *combobox = new wxComboBox(toolbar,ID_COMBOBOX);
    //wxPoint pt(100,0);
    wxSize sz(BOOK_MOVES_WIDTH,20);
    gbl_book_moves = new CtrlBoxBookMoves( toolbar,
                          wxID_ANY,
                          wxDefaultPosition,
                          sz );
    toolbar->AddControl(gbl_book_moves);
    toolbar->Realize();
    SetToolBar(toolbar);

    // Some Debug only code to calculate SEPARATOR_WIDTH note that
    //  GetPosition() of controls in toolbar is useless until Realize()
    #ifdef _DEBUG
    int space2 = toolbar->GetToolSeparation();
    nbr_tools = toolbar->GetToolsCount();
    int x,y;
    gbl_book_moves->GetPosition( &x, &y );
    int nbr_buttons = nbr_tools - nbr_separators - 1;   // -1 is gbl_book_moves control
    float width_separator = ( x - sz1.x - nbr_buttons*sz2.x -(nbr_tools-1)*space1
                            ) / ((double)nbr_separators);
    dbg_printf( "width of separator = %f (should be integer)\n", width_separator );
    dbg_printf( "margin.x=%d, nbr_tools=%d, nbr_separators=%d, toolsize.x=%d, packing=%d, separation=%d\n",
            sz1.x, nbr_tools, nbr_separators, sz2.x, space1, space2 );
    int w,h;
    int X, Y;
    wxWindow *pw = gbl_book_moves;
    for(int i=0; ; i++ )
    {
        pw->GetSize( &w, &h );
        pw->GetPosition( &x, &y );
        pw->GetScreenPosition( &X, &Y );
        bool top = pw->IsTopLevel();
        dbg_printf( "Book moves(%d,%s) w=%d, h=%d, X=%d, Y=%d, x=%d, y=%d\n", i, top?"top":"child",w, h, X, Y, x, y );
        if( top )
            break;
        pw = pw->GetParent();
        if( !pw )
            break;
    }
    #endif

    canvas = new Canvas( this, wxID_ANY, wxPoint(0,0), wxSize(10,10) );
    objs.canvas = canvas;
}

void ChessFrame::OnClose( wxCloseEvent& WXUNUSED(event) )
{
    bool okay = objs.gl->OnExit();
    if( okay )
        Destroy();  // only exit if OnExit() worked okay (eg, if it wasn't cancelled)
}

void ChessFrame::OnQuit (wxCommandEvent &)
{
    Close (true);
}

void ChessFrame::OnAbout(wxCommandEvent& WXUNUSED(event))
{
    wxString msg;
    msg.Printf(
        "This is the Tarrasch Chess GUI. Tarrasch is intended to be "
        "an easy to use yet powerful system for playing, analysing and "
        "training with UCI standard chess engines. Tarrasch now has "
        "full support for creating, reading and editing .pgn files."
        "\n\n"
        "Tarrasch includes the simple Tarrasch toy engine as well "
        "as one or more strong engines. "
        "The Tarrasch toy "
        "engine is particularly suited to Tarrasch's training modes. "
        "(These modes handicap the user, and you don't want to "
        "handicap yourself when you are playing against a strong engine!)."
        "\n\n"
        "Visit the publisher's website www.triplehappy.com for Tarrasch "
        "Chess GUI news and updates."
    );
    wxMessageBox(msg, "About the Tarrasch Chess GUI " MASTER_VERSION, wxOK|wxICON_INFORMATION|wxCENTRE, this);
}

/*
void ChessFrame::OnUnimplemented(wxCommandEvent& WXUNUSED(event))
{
    wxString msg;
    msg.Printf(
        "Sorry in this pre-beta version of Tarrasch V2, redo is not "
        "not yet implemented, and undo is simply takeback."
        "\n\n"
        "You can check whether a more complete version of the program "
        "is available at the publisher's main site triplehappy.com or "
        "on his blog at triplehappy.wordpress.com."
    );
    wxMessageBox(msg, "Sorry, unimplemented feature", wxOK|wxICON_INFORMATION|wxCENTRE, this);
}  */


void ChessFrame::OnHelp(wxCommandEvent& WXUNUSED(event))
{
    wxString msg;
    msg.Printf(
        "Tarrasch is firstly an electronic chessboard. You can start "
        "from the standard starting position or set up any (legal) "
        "position easily. You can move the pieces around freely. A "
        "built in chess clock can be turned on, useful if you want to "
        "play an old fashioned normal game of chess with a friend."
        "\n\n"
        "Tarrasch has an opening book, you can easily see the \"book\" "
        "moves early in a game. Tarrasch uses the color green when "
        "listing or suggesting book moves. The book can be turned off "
        "using menu \"Options\". That menu allows control over all "
        "optional features, including blindfold and delayed display "
        "training modes."
        "\n\n"
        "Your moves are recorded in a moves window as a main line "
        "plus variations. It is easy to promote or demote variations. "
        "You can freely type (and edit) comments to go with your moves. "
        "Just click in the moves "
        "window and start typing. Comments can be converted to moves "
        "and vice-versa."
        "\n\n"
        "At any time you can save your work in a new or existing .pgn "
        "file (a standard chess file format). You can load games from "
        "any .pgn file. Open a .pgn file in the \"File\" menu and "
        "select a game, later on the \"Games\" menu allows you to pick "
        "another game from the file."
        "\n\n"
        "You can use a UCI chess engine (UCI is another chess "
        "computing standard) either as an opponent, or to provide "
        "expert commentary."
        "\n\n"
        "The Tarrasch package includes one or more engines and one of "
        "these engines is used by default. Other "
        "engines can be separately purchased or downloaded. Use menu "
        "\"Options\" to select an alternative engine if you have one. "
        "You can start a game with the engine at any time, in any "
        "position, as either white or black. By default you will get "
        "a time handicap. You can change the clock settings by "
        "clicking on the clock, or using menu \"Options\". You can "
        "change player names by clicking on them or by using menu "
        "\"Options\"."
        "\n\n"
        "To turn on commentary (kibitzing in chess parlance), use "
        "the \"Commands\" menu or the Robot button. You can even "
        "get the chess engine to provide commentary when you are "
        "playing against it."
    );
    wxMessageBox(msg, "Tarrasch Chess GUI Help", wxOK|wxICON_INFORMATION|wxCENTRE, this);
}

void ChessFrame::OnCredits(wxCommandEvent& WXUNUSED(event))
{
    wxString msg;
    msg.Printf(
        "Program design and implementation: Bill Forster."
        "\n\n"
        "Foundation supporter: Yves Catineau."
        "\n\n"
        "Foundation donors: Paul Cook, Gary Baydo, Ransith Fernando, " 
        "Lukasz Berezowski, Eric Ziegler, Laurence Dayton, Albrecht Schmidt, "
        "Lloyd Standish and David Beagan."
        "\n\n"
        "Tester: Iliya Kristoff."
        "\n\n"
        "Thanks to David L Brown and the Good Companions for the chess "
        "graphics."
        "\n\n"
        "Thanks to Pawel Koziol for the icon."
        "\n\n"
        "Thanks to Yusuke Kamiyamane for some of the toolbar icons."
        "\n\n"
        "Thanks to Vasik Rajlich, the first engine author to grant "
        "permission to include a strong engine with Tarrasch."
        "\n\n"
        "Thanks to Inno Setup from Jordan Russell (jrsoftware.org), for "
        "the setup program."
        "\n\n"
        "Thanks to Julian Smart and the wxWidgets community for the GUI "
        "library."
        "\n\n"
        "Dedicated to the memory of John Victor Forster 1949-2001. We "
        "miss him every day."
    );
    wxMessageBox(msg, "Credits", wxOK|wxICON_INFORMATION|wxCENTRE, this);
}



#if 0
void CustomLog( const char *txt )
{
    static FILE *log;
    if( log == NULL )
        log = fopen( "C:\\Documents and Settings\\Bill\\My Documents\\Chess\\Engines\\custom-log.txt", "wt" );
    if( log )
    {
        static char buf[1024];
        time_t t = time(NULL);
        struct tm *p = localtime(&t);
        const char *s = asctime(p);
        strcpy( buf, s );
        if( strchr(buf,'\n') )
            *strchr(buf,'\n') = '\0';
        fprintf( log, "[%s] %s", buf, txt );
        fflush(log);
    }
}
#endif

void ChessFrame::OnMove( wxMoveEvent &event )
{
    if( objs.canvas )
        objs.canvas->OnMove();
}

void ChessFrame::OnIdle( wxIdleEvent& event )
{
    //CustomLog( "OnIdle()\n" );
    //if( objs.gl && objs.gl->OnIdleNeeded() )
    //    event.RequestMore();    // more intense idle calls required
    event.Skip();
    if( objs.gl )
    {
        objs.gl->OnIdle();
        int millisecs = 500;
        millisecs = objs.gl->MillisecsToNextSecond();
        if( millisecs < 100 )
            millisecs = 100;
        //char buf[80];
        //sprintf( buf, "Idle: %d milliseconds\n", millisecs );
        //CustomLog( buf );
        m_timer.Start( millisecs, true );
    }
}


void ChessFrame::OnTimeout( wxTimerEvent& WXUNUSED(event) )
{
    //CustomLog( "OnTimeout()\n" );
    if( objs.gl )
    {
        objs.gl->OnIdle();
        int millisecs = 1000;
        millisecs = objs.gl->MillisecsToNextSecond();
        if( millisecs < 100 )
            millisecs = 100;
        //char buf[80];
        //sprintf( buf, "Timeout: %d milliseconds\n", millisecs );
        //CustomLog( buf );
        m_timer.Start( millisecs, true );
    }
}

void ChessFrame::OnFlip (wxCommandEvent &)
{
    objs.gl->CmdFlip();
}

void ChessFrame::OnButtonUp (wxCommandEvent &)
{
    Atomic begin(false);
    objs.canvas->lb->NavigationKey( NK_UP );
}

void ChessFrame::OnButtonDown (wxCommandEvent &)
{
    Atomic begin(false);
    objs.canvas->lb->NavigationKey( NK_DOWN );
}

void ChessFrame::OnButtonLeft (wxCommandEvent &)
{
    Atomic begin(false);
    objs.canvas->lb->NavigationKey( NK_LEFT );
}

void ChessFrame::OnButtonRight (wxCommandEvent &)
{
    Atomic begin(false);
    objs.canvas->lb->NavigationKey( NK_RIGHT );
}

void ChessFrame::OnSetPosition (wxCommandEvent &)
{
    objs.gl->CmdSetPosition();
}

void ChessFrame::OnNewGame (wxCommandEvent &)
{
    objs.gl->CmdNewGame();
}

void ChessFrame::OnEditUndo (wxCommandEvent &)
{
    objs.gl->CmdEditUndo();
}

void ChessFrame::OnEditRedo (wxCommandEvent &)
{
    objs.gl->CmdEditRedo();
}

void ChessFrame::OnTakeback (wxCommandEvent &)
{
    objs.gl->CmdTakeback();
}

void ChessFrame::OnMoveNow (wxCommandEvent &)
{
    objs.gl->CmdMoveNow();
}

void ChessFrame::OnFileNew (wxCommandEvent &)
{
    objs.gl->CmdFileNew();
}

void ChessFrame::OnFileOpen (wxCommandEvent &)
{
    objs.gl->CmdFileOpen();
}

void ChessFrame::OnFileOpenLog (wxCommandEvent &)
{
    objs.gl->CmdFileOpenLog();
}

void ChessFrame::OnFileSave (wxCommandEvent &)
{
    objs.gl->CmdFileSave();
}

void ChessFrame::OnFileSaveAs (wxCommandEvent &)
{
    objs.gl->CmdFileSaveAs();
}

void ChessFrame::OnFileSaveGameAs (wxCommandEvent &)
{
    objs.gl->CmdFileSaveGameAs();
}

void ChessFrame::OnFileCurrent (wxCommandEvent &)
{
    objs.gl->CmdFileCurrent();
}

void ChessFrame::OnFileSession (wxCommandEvent &)
{
    objs.gl->CmdFileSession();
}

void ChessFrame::OnFileDatabase (wxCommandEvent &)
{
    objs.gl->CmdFileDatabase();
}

void ChessFrame::OnFileClipboard (wxCommandEvent &)
{
    objs.gl->CmdFileClipboard();
}

void ChessFrame::OnNextGame (wxCommandEvent &)
{
    objs.gl->CmdNextGame();
}

void ChessFrame::OnUpdateNextGame( wxUpdateUIEvent &event )
{
    bool enabled = objs.gl->CmdUpdateNextGame();
    event.Enable(enabled);
}

void ChessFrame::OnPreviousGame (wxCommandEvent &)
{
    objs.gl->CmdPreviousGame();
}

void ChessFrame::OnUpdatePreviousGame( wxUpdateUIEvent &event )
{
    bool enabled = objs.gl->CmdUpdatePreviousGame();
    event.Enable(enabled);
}

void ChessFrame::OnEditCopy (wxCommandEvent &)
{
    objs.canvas->lb->Copy();
}

void ChessFrame::OnEditCut (wxCommandEvent &)
{
    objs.canvas->lb->Cut();
}

void ChessFrame::OnEditPaste (wxCommandEvent &)
{
    objs.canvas->lb->Paste();
}

void ChessFrame::OnEditDelete (wxCommandEvent &)
{
    objs.canvas->lb->Delete();
}

void ChessFrame::OnEditGameDetails (wxCommandEvent &)
{
    objs.gl->CmdEditGameDetails();
}

void ChessFrame::OnEditGamePrefix (wxCommandEvent &)
{
    objs.gl->CmdEditGamePrefix();
}

void ChessFrame::OnEditPromote (wxCommandEvent &)
{
    objs.gl->CmdEditPromote();
}

void ChessFrame::OnEditDemote (wxCommandEvent &)
{
    objs.gl->CmdEditDemote();
}

void ChessFrame::OnEditDemoteToComment (wxCommandEvent &)
{
    objs.gl->CmdEditDemoteToComment();
}

void ChessFrame::OnEditPromoteToVariation (wxCommandEvent &)
{
    objs.gl->CmdEditPromoteToVariation();
}

void ChessFrame::OnEditPromoteRestToVariation (wxCommandEvent &)
{
    objs.gl->CmdEditPromoteRestToVariation();
}

void ChessFrame::OnUpdateFileNew( wxUpdateUIEvent &event )
{
    bool enabled = true;
    event.Enable(enabled);
}

void ChessFrame::OnUpdateFileOpen( wxUpdateUIEvent &event )
{
    bool enabled = objs.gl->CmdUpdateFileOpen();
    event.Enable(enabled);
}

void ChessFrame::OnUpdateFileOpenLog( wxUpdateUIEvent &event )
{
    bool enabled = objs.gl->CmdUpdateFileOpenLog();
    event.Enable(enabled);
}

void ChessFrame::OnUpdateFileCurrent( wxUpdateUIEvent &event )
{
    bool enabled = objs.gl->CmdUpdateFileCurrent();
    event.Enable(enabled);
}

void ChessFrame::OnUpdateFileSave( wxUpdateUIEvent &event )
{
    bool enabled = true;
    event.Enable(enabled);
}

void ChessFrame::OnUpdateFileSaveAs( wxUpdateUIEvent &event )
{
    bool enabled = true;
    event.Enable(enabled);
}

void ChessFrame::OnUpdateFileSaveGameAs( wxUpdateUIEvent &event )
{
    bool enabled = true;
    event.Enable(enabled);
}

void ChessFrame::OnUpdateFileDatabase( wxUpdateUIEvent &event )
{
    bool enabled = true;
    event.Enable(enabled);
}

void ChessFrame::OnUpdateFileSession( wxUpdateUIEvent &event )
{
    bool enabled = true;
    event.Enable(enabled);
}

void ChessFrame::OnUpdateFileClipboard( wxUpdateUIEvent &event )
{
    bool enabled = objs.gl->CmdUpdateFileClipboard();
    event.Enable(enabled);
}

void ChessFrame::OnUpdateEditCopy( wxUpdateUIEvent &event )
{
    bool enabled = (objs.canvas->lb->GetStringSelection().Length() > 0);
    event.Enable(enabled);
}

void ChessFrame::OnUpdateEditCut( wxUpdateUIEvent &event )
{
    bool enabled = (objs.canvas->lb->GetStringSelection().Length() > 0);
    event.Enable(enabled);
}

void ChessFrame::OnUpdateEditPaste( wxUpdateUIEvent &event )
{
#ifdef WINDOWS_FIX_LATER
    bool enabled = (wxTheClipboard->Open() && wxTheClipboard->IsSupported( wxDF_TEXT ));
    event.Enable(enabled);
#endif
}

void ChessFrame::OnUpdateEditUndo( wxUpdateUIEvent &event )
{
    bool enabled = objs.gl->CmdUpdateEditUndo();
    event.Enable(enabled);
}

void ChessFrame::OnUpdateEditRedo( wxUpdateUIEvent &event )
{
    bool enabled = objs.gl->CmdUpdateEditRedo();
    event.Enable(enabled);
}

void ChessFrame::OnUpdateEditDelete( wxUpdateUIEvent &event )
{
    bool enabled = true;
    event.Enable(enabled);
}

void ChessFrame::OnUpdateEditGameDetails( wxUpdateUIEvent &event )
{
    bool enabled = true;
    event.Enable(enabled);
}

void ChessFrame::OnUpdateEditGamePrefix( wxUpdateUIEvent &event )
{
    bool enabled = true;
    event.Enable(enabled);
}

void ChessFrame::OnUpdateEditPromote( wxUpdateUIEvent &event )
{
    bool enabled = true;
    event.Enable(enabled);
}

void ChessFrame::OnUpdateEditDemote( wxUpdateUIEvent &event )
{
    bool enabled = true;
    event.Enable(enabled);
}

void ChessFrame::OnUpdateEditDemoteToComment( wxUpdateUIEvent &event )
{
    bool enabled = true;
    event.Enable(enabled);
}


void ChessFrame::OnUpdateEditPromoteToVariation( wxUpdateUIEvent &event )
{
    bool enabled = true;
    event.Enable(enabled);
}

void ChessFrame::OnUpdateEditPromoteRestToVariation( wxUpdateUIEvent &event )
{
    bool enabled = true;
    event.Enable(enabled);
}

void ChessFrame::OnDraw(wxCommandEvent &)
{
    objs.gl->CmdDraw();
}

void ChessFrame::OnWhiteResigns(wxCommandEvent &)
{
    objs.gl->CmdWhiteResigns();
}

void ChessFrame::OnUpdateWhiteResigns( wxUpdateUIEvent &event )
{
    bool enabled = objs.gl->CmdUpdateWhiteResigns();
    event.Enable(enabled);
}

void ChessFrame::OnBlackResigns(wxCommandEvent &)
{
    objs.gl->CmdBlackResigns();
}

void ChessFrame::OnUpdateBlackResigns( wxUpdateUIEvent &event )
{
    bool enabled = objs.gl->CmdUpdateBlackResigns();
    event.Enable(enabled);
}

void ChessFrame::OnUpdateTakeback( wxUpdateUIEvent &event )
{
    bool enabled = objs.gl->CmdUpdateTakeback();
    event.Enable(enabled);
}

void ChessFrame::OnUpdateMoveNow( wxUpdateUIEvent &event )
{
    bool enabled = objs.gl->CmdUpdateMoveNow();
    event.Enable(enabled);
}

void ChessFrame::OnUpdateDraw( wxUpdateUIEvent &event )
{
    bool enabled = objs.gl->CmdUpdateDraw();
    event.Enable(enabled);
}

void ChessFrame::OnUpdatePlayWhite( wxUpdateUIEvent &event )
{
    bool enabled = objs.gl->CmdUpdatePlayWhite();
    event.Enable(enabled);
}

void ChessFrame::OnUpdatePlayBlack( wxUpdateUIEvent &event )
{
    bool enabled = objs.gl->CmdUpdatePlayBlack();
    event.Enable(enabled);
}

void ChessFrame::OnUpdateSwapSides( wxUpdateUIEvent &event )
{
    bool enabled = objs.gl->CmdUpdateSwapSides();
    event.Enable(enabled);
}

void ChessFrame::OnUpdateTabNew( wxUpdateUIEvent &event )
{
    bool enabled = objs.gl->CmdUpdateTabNew();
    event.Enable(enabled);
}

void ChessFrame::OnUpdateTabClose( wxUpdateUIEvent &event )
{
    bool enabled = objs.gl->CmdUpdateTabClose();
    event.Enable(enabled);
}

void ChessFrame::OnUpdateTabInclude( wxUpdateUIEvent &event )
{
    bool enabled = objs.gl->CmdUpdateTabInclude();
    event.Enable(enabled);
}

void ChessFrame::OnUpdateKibitz( wxUpdateUIEvent &event )
{
    wxString txt;
    bool enabled = objs.gl->CmdUpdateKibitz( txt );
    event.SetText( txt );
    event.Enable(enabled);
}

void ChessFrame::OnUpdateClearKibitz( wxUpdateUIEvent &event )
{
    bool enabled = objs.gl->CmdUpdateClearKibitz();
    event.Enable(enabled);
}

void ChessFrame::OnPlayWhite (wxCommandEvent &)
{
    objs.gl->CmdPlayWhite();
}

void ChessFrame::OnPlayBlack (wxCommandEvent &)
{
    objs.gl->CmdPlayWhite();
}

void ChessFrame::OnSwapSides (wxCommandEvent &)
{
    objs.gl->CmdSwapSides();
}

void ChessFrame::OnTabNew (wxCommandEvent &)
{
    objs.gl->CmdTabNew();
}

void ChessFrame::OnTabClose (wxCommandEvent &)
{
    objs.gl->CmdTabClose();
}

void ChessFrame::OnTabInclude (wxCommandEvent &)
{
    objs.gl->CmdTabInclude();
}

void ChessFrame::OnKibitz (wxCommandEvent &)
{
    objs.gl->CmdKibitz();
}

void ChessFrame::OnClearKibitz (wxCommandEvent &)
{
    objs.gl->CmdClearKibitz( true );
}

void ChessFrame::OnPlayers(wxCommandEvent &)
{
    objs.gl->CmdPlayers();
}

void ChessFrame::OnUpdatePlayers(wxUpdateUIEvent &event )
{
    bool enabled = objs.gl->UpdateOptions();
    event.Enable(enabled);
}

void ChessFrame::OnClocks(wxCommandEvent &)
{
    objs.gl->CmdClocks();
}

void ChessFrame::OnUpdateClocks(wxUpdateUIEvent &event )
{
    bool enabled = objs.gl->UpdateOptions();
    event.Enable(enabled);
}

void ChessFrame::OnOptionsReset(wxCommandEvent &)
{
    bool ingame=false;
    bool     old_enabled = objs.repository->book.m_enabled;
    wxString old_file    = objs.repository->book.m_file;
    wxString old_engine_file  = objs.repository->engine.m_file;
    const char *from = LangCheckDiffBegin();
    bool before_large_font = objs.repository->general.m_large_font;
    bool before_no_italics = objs.repository->general.m_no_italics;
    delete objs.repository;
    objs.repository = new Repository(true);
    LangSet( objs.repository->general.m_notation_language );
    if( objs.repository->engine.m_file != old_engine_file )
        ingame = objs.gl->EngineChanged();
    if( objs.repository->book.m_enabled != old_enabled ||
        objs.repository->book.m_file    != old_file )
    {
        if( objs.repository->book.m_enabled )
        {
            wxString error_msg;
            bool error = objs.book->Load( error_msg, objs.repository->book.m_file ); 
            if( error )
                wxMessageBox( error_msg, "Error loading book", wxOK|wxICON_ERROR );
            objs.canvas->BookUpdate( false );
        }
    }
    if( ingame )
    {
        objs.gl->chess_clock.Clocks2Repository();
        objs.gl->chess_clock.GameStart( objs.gl->gd.master_position.WhiteToPlay() );
    }
    else
        objs.gl->chess_clock.Repository2Clocks();
    canvas->RedrawClocks();
    const char *to = LangCheckDiffEnd();
    bool after_large_font = objs.repository->general.m_large_font;
    bool after_no_italics = objs.repository->general.m_no_italics;
    RefreshLanguageFont( from, before_large_font, before_no_italics,
                           to,  after_large_font,  after_no_italics );
    SetFocusOnList();
}

void ChessFrame::OnUpdateOptionsReset(wxUpdateUIEvent &event )
{
    bool enabled = objs.gl->UpdateOptions();
    event.Enable(enabled);
}

void ChessFrame::OnBook(wxCommandEvent &)
{
    BookDialog dialog( objs.repository->book, this );
    bool     old_enabled = objs.repository->book.m_enabled;
    wxString old_file    = objs.repository->book.m_file;
    if( wxID_OK == dialog.ShowModal() )
    {
        objs.repository->book = dialog.dat;
        dbg_printf( "file=%s, enabled=%s, limit=%d, percent=%d\n",
            dialog.dat.m_file.c_str(),
            dialog.dat.m_enabled?"yes":"no",
            dialog.dat.m_limit_moves,
            dialog.dat.m_post_limit_percent );
        if( objs.repository->book.m_enabled != old_enabled ||
            objs.repository->book.m_file    != old_file )
        {
            if( objs.repository->book.m_enabled )
            {
                wxString error_msg;
                bool error = objs.book->Load( error_msg, objs.repository->book.m_file ); 
                if( error )
                    wxMessageBox( error_msg, "Error loading book", wxOK|wxICON_ERROR );
                objs.canvas->BookUpdate( false );
            }
            objs.gl->Refresh();
        }
    }
    SetFocusOnList();
}

void ChessFrame::OnUpdateBook(wxUpdateUIEvent &event )
{
    bool enabled = objs.gl->UpdateOptions();
    event.Enable(enabled);
}

void ChessFrame::OnLog(wxCommandEvent &)
{
    LogDialog dialog( objs.repository->log, this );
    if( wxID_OK == dialog.ShowModal() )
    {
        objs.repository->log = dialog.dat;
        dbg_printf( "file=%s, enabled=%s\n",
            dialog.dat.m_file.c_str(),
            dialog.dat.m_enabled?"yes":"no" );
    }
    SetFocusOnList();
}

void ChessFrame::OnUpdateLog(wxUpdateUIEvent &event )
{
    bool enabled = objs.gl->UpdateOptions();
    event.Enable(enabled);
}

void ChessFrame::OnEngine(wxCommandEvent &)
{
    wxString old_file    = objs.repository->engine.m_file;
    EngineDialog dialog( objs.repository->engine, this );
    if( wxID_OK == dialog.ShowModal() )
    {
        objs.repository->engine = dialog.dat;
        dbg_printf( "file=%s\n",
            dialog.dat.m_file.c_str() );
        if( old_file != objs.repository->engine.m_file )
            objs.gl->EngineChanged();
    }
    SetFocusOnList();
}

void ChessFrame::OnMaintenance(wxCommandEvent &)
{
    wxString old_file    = objs.repository->engine.m_file;
    MaintenanceDialog dialog( objs.repository->engine, this );
    if( wxID_OK == dialog.ShowModal() )
    {
        objs.repository->engine = dialog.dat;
        dbg_printf( "file=%s\n",
                     dialog.dat.m_file.c_str() );
        if( old_file != objs.repository->engine.m_file )
            objs.gl->EngineChanged();
    }
    SetFocusOnList();
}

void ChessFrame::OnUpdateEngine(wxUpdateUIEvent &event )
{
    bool enabled = objs.gl->UpdateOptions();
    event.Enable(enabled);
}

void ChessFrame::OnUpdateMaintenance( wxUpdateUIEvent &event )
{
    bool enabled = objs.gl->UpdateOptions();
    event.Enable(enabled);
}

void ChessFrame::OnGeneral(wxCommandEvent &)
{
    const char *from = LangCheckDiffBegin();
    bool before_large_font = objs.repository->general.m_large_font;
    bool before_no_italics = objs.repository->general.m_no_italics;
    GeneralDialog dialog( this, &objs.repository->general );
    if( wxID_OK == dialog.ShowModal() )
    {
        //bool changed = ( 0 != memcmp(&dialog.dat,&objs.repository->training,sizeof(dialog.dat))  );
        objs.repository->general = dialog.dat;
        //if( changed )
        //    objs.gl->SetGroomedPosition();
        dbg_printf( "notation language=%s, no italics=%d, straight to game=%d\n",
                                 dialog.dat.m_notation_language.c_str(),
                                 dialog.dat.m_no_italics,
                                 dialog.dat.m_straight_to_game );
        const char *to = LangCheckDiffEnd();
        bool after_large_font = objs.repository->general.m_large_font;
        bool after_no_italics = objs.repository->general.m_no_italics;
        RefreshLanguageFont( from, before_large_font, before_no_italics,
                             to,   after_large_font,  after_no_italics );
    }
    SetFocusOnList();
}

void ChessFrame::RefreshLanguageFont( const char *from, bool before_large_font, bool before_no_italics,
                                      const char *to,   bool after_large_font,  bool after_no_italics )
{
    if( after_large_font != before_large_font )
        objs.gl->lb->SetLargeFont( after_large_font );
    bool redisplayed = false;
    if( to )
    {

        // If the language has changed, redisplay
        long pos = objs.gl->lb->GetInsertionPoint();
        objs.gl->gd.Rebuild();
        objs.gl->gd.Redisplay(pos);
        redisplayed = true;

        // Change move_txt for all games in the caches
        for( int j=0; j<3; j++ )
        {
            GamesCache *gc=NULL;
            switch( j )
            {
                case 0: gc = &objs.gl->gc;           break;
                case 1: gc = &objs.gl->gc_clipboard; break;
                case 2: gc = &objs.gl->gc_session;   break;
            }
            for( int i=0; gc && i<gc->gds.size(); i++ )
            {
                GameDocument *ptr = gc->gds[i]->GetGameDocumentPtr();
                if( ptr )
                    LangLine( ptr->moves_txt, from, to );
            }
        }
    }

    // If the italics setting has changed, redisplay
    else if( before_no_italics != after_no_italics )
    {
        long pos = objs.gl->lb->GetInsertionPoint();
        objs.gl->gd.Rebuild();
        objs.gl->gd.Redisplay(pos);
        redisplayed = true;
    }

    // If no redisplay yet, and font change, redisplay
    if( after_large_font!=before_large_font && !redisplayed )
    {
        long pos = objs.gl->lb->GetInsertionPoint();
        objs.gl->gd.Rebuild();
        objs.gl->gd.Redisplay(pos);
    }
    objs.gl->Refresh();
}

void ChessFrame::OnUpdateGeneral(wxUpdateUIEvent &event )
{
    bool enabled = objs.gl->UpdateOptions();
    event.Enable(enabled);
}

void ChessFrame::OnTraining(wxCommandEvent &)
{
    TrainingDialog dialog( this );
    dialog.dat = objs.repository->training;
    if( wxID_OK == dialog.ShowModal() )
    {
        //bool changed = ( 0 != memcmp(&dialog.dat,&objs.repository->training,sizeof(dialog.dat))  );
        objs.repository->training = dialog.dat;
        //if( changed )
        //    objs.gl->SetGroomedPosition();
        dbg_printf( "nbr_half=%d, hide wpawn=%d, hide wpiece=%d,"
                                 " hide bpawn=%d, hide bpiece=%d\n",
                                 dialog.dat.m_nbr_half_moves_behind,
                                 dialog.dat.m_blindfold_hide_white_pawns,
                                 dialog.dat.m_blindfold_hide_white_pieces,
                                 dialog.dat.m_blindfold_hide_black_pawns,
                                 dialog.dat.m_blindfold_hide_black_pieces );
    }
    objs.gl->Refresh();
    SetFocusOnList();
}

void ChessFrame::OnUpdateTraining(wxUpdateUIEvent &event )
{
    bool enabled = objs.gl->UpdateOptions();
    event.Enable(enabled);
}<|MERGE_RESOLUTION|>--- conflicted
+++ resolved
@@ -228,19 +228,13 @@
 	va_start( stk, fmt );
 	vsnprintf( buf /*strchr(buf,'\0')*/, sizeof(buf)-2, fmt, stk );
     buf[ sizeof(buf)-1 ] = '\0';
-<<<<<<< HEAD
     #ifdef THC_WINDOWS
-=======
->>>>>>> db99782b
     if( is_windowing_printf_alive )
     {
         wxLogMessage(buf);
     }
-<<<<<<< HEAD
+    else
     #endif
-=======
-    else
->>>>>>> db99782b
     {
         #ifdef THC_MAC
         printf("%s",buf);
