/****************************************************************************
 *  Low level database maintenance functions
 *  Author:  Bill Forster
 *  License: MIT license. Full text of license is in associated file LICENSE
 *  Copyright 2010-2014, Bill Forster <billforsternz at gmail dot com>
 ****************************************************************************/
#include <stdio.h>
#include <stdlib.h>
#include <time.h>
#include <vector>
#include <algorithm>
#include "thc.h"
#include "sqlite3.h"
#include "CompressMoves.h"
#include "DbPrimitives.h"
static void purge_bucket(int bucket_idx);
static void purge_buckets();
#define NBR_BUCKETS 4096
#define PURGE_QUOTA 10000

static int report( const char * txt )
{
    static time_t before;
    struct tm *timeinfo;
    time_t rawtime;
    time ( &rawtime );
    timeinfo = localtime ( &rawtime );
    char buf[80];
    strcpy( buf, asctime(timeinfo) );
    char *p = strchr(buf,'\n');
    if( p )
        *p = '\0';
    printf( "%s: %s\n", buf, txt );
    int expired = (rawtime-before);
    before = rawtime;
    return expired;
}


// A test program
int db_primitive_random_test_program()
{
    // Create an int variable for storing the return code for each call
    int retval;
    
    // A prepered statement for fetching tables
    sqlite3_stmt *stmt;
    
    // Create a handle for database connection, create a pointer to sqlite3
    sqlite3 *handle;
    
    // try to create the database. If it doesnt exist, it would be created
    // pass a pointer to the pointer to sqlite3, in short sqlite3**
    retval = sqlite3_open(DB_MAINTENANCE_FILE,&handle);

    // If connection failed, handle returns NULL
    if(retval)
    {
        printf("Database connection failed\n");
        return -1;
    }
    printf("Connection successful\n");
    
    // Create the SQL query for creating a table
    const char *create_table = "CREATE TABLE IF NOT EXISTS positions (game_id INTEGER, position_hash INTEGER)";
    
    // Execute the query for creating the table
    retval = sqlite3_exec(handle,create_table,0,0,0);
    if( retval )
    {
        printf("sqlite3_exec(CREATE) Failed\n");
        return -1;
    }
    
    
    // Delete previous data
    retval = sqlite3_exec( handle, "DELETE FROM positions",0,0,0);
    if( retval )
    {
        printf("sqlite3_exec(DELETE) Failed\n");
        return -1;
    }
    
    // Insert first row and second row
    char *errmsg;
    retval = sqlite3_exec( handle, "INSERT INTO positions VALUES(2,33334444)",0,0,&errmsg);
    if( retval )
    {
        printf("sqlite3_exec(INSERT 1) Failed %s\n", errmsg );
        return -1;
    }
    
    retval = sqlite3_exec( handle, "INSERT INTO positions VALUES(2,4444)",0,0,0);
    if( retval )
    {
        printf("sqlite3_exec(INSERT 2) Failed\n");
        return -1;
    }
    
 
    // select those rows from the table
    retval = sqlite3_prepare_v2( handle, "SELECT * from positions", -1, &stmt, 0 );
    if( retval )
    {
        printf("Selecting data from DB Failed\n");
        return -1;
    }
    
    // Read the number of rows fetched
    int cols = sqlite3_column_count(stmt);
    
    while(1)
    {
        // fetch a row's status
        retval = sqlite3_step(stmt);
        
        if(retval == SQLITE_ROW)
        {
            // SQLITE_ROW means fetched a row
            
            // sqlite3_column_text returns a const void* , typecast it to const char*
            for(int col=0 ; col<cols;col++)
            {
                int val = sqlite3_column_int(stmt,col);
                printf("%s = 0x%08x\t",sqlite3_column_name(stmt,col),val);
            }
            printf("\n");
        }
        else if(retval == SQLITE_DONE)
        {
            // All rows finished
            printf("All rows fetched\n");
            break;
        }
        else
        {
            // Some error encountered
            printf("Some error encountered\n");
            return -1;
        }
    }
    
    // Close the handle to free memory
    sqlite3_close(handle);
    return 0;
}

// Handle for database connection
static sqlite3 *handle;
static int game_id;

void db_primitive_open_multi()
{
    printf( "db_primitive_open_multi()\n" );
    
    // Try to create the database. If it doesnt exist, it would be created
    //  pass a pointer to the pointer to sqlite3, in short sqlite3**
    int retval = sqlite3_open(DB_MAINTENANCE_FILE,&handle);
    
    // If connection failed, handle returns NULL
    if(retval)
    {
        printf("DATABASE CONNECTION FAILED\n");
        return;
    }
    printf("Connection successful\n");

    // Create tables if not existing
    report( "Create games table");
    retval = sqlite3_exec(handle,"CREATE TABLE IF NOT EXISTS description (description TEXT, version INTEGER)",0,0,0);
    if( retval )
    {
        printf("sqlite3_exec(CREATE description) FAILED\n");
        return;
    }
    retval = sqlite3_exec(handle,"INSERT INTO description VALUES('Description of database goes here', 1 )",0,0,0);
    if( retval )
    {
        printf("sqlite3_exec(INSERT description) FAILED\n");
        return;
    }
    retval = sqlite3_exec(handle,"CREATE TABLE IF NOT EXISTS games (game_id INTEGER, game_hash INT8 UNIQUE, white TEXT, black TEXT, event TEXT, site TEXT, result TEXT, date TEXT, white_elo TEXT, black_elo TEXT, moves BLOB)",0,0,0);
    if( retval )
    {
        printf("sqlite3_exec(CREATE games) FAILED\n");
        return;
    }
    retval = sqlite3_exec(handle,"CREATE TABLE IF NOT EXISTS games_duplicates (game_id INTEGER, game_hash INT8, white TEXT, black TEXT, event TEXT, site TEXT, result TEXT, date TEXT, white_elo TEXT, black_elo TEXT, moves BLOB)",0,0,0);
    if( retval )
    {
        printf("sqlite3_exec(CREATE games_duplicates) FAILED\n");
        return;
    }
    report( "Create positions tables");
    for( int i=0; i<NBR_BUCKETS; i++ )
    {
        char buf[200];
        sprintf( buf, "CREATE TABLE IF NOT EXISTS positions_%d (game_id INTEGER, position_hash INTEGER)", i );
        retval = sqlite3_exec(handle,buf,0,0,0);
        if( retval )
        {
            printf("sqlite3_exec(CREATE positions_%d) FAILED\n",i);
            return;
        }
    }
    report( "Create positions tables end");
}

void db_primitive_delete_previous_data()
{
    int retval = sqlite3_exec( handle, "DELETE FROM games",0,0,0);
    if( retval )
    {
        printf("sqlite3_exec(DELETE games) Failed\n");
        return;
    }
    retval = sqlite3_exec( handle, "DELETE FROM positions",0,0,0);
    if( retval )
    {
        printf("sqlite3_exec(DELETE positions) Failed\n");
        return;
    }
}


void db_primitive_transaction_begin()
{
    char *errmsg;
    char buf[80];
    sprintf( buf, "BEGIN TRANSACTION" );
    int retval = sqlite3_exec( handle, buf,0,0,&errmsg);
    if( retval )
        printf("sqlite3_exec(BEGIN TRANSACTION) FAILED %s\n", errmsg );
}


void db_primitive_transaction_end()
{
    char *errmsg;
    char buf[80];
    purge_buckets();
    sprintf( buf, "COMMIT TRANSACTION" );
    int retval = sqlite3_exec( handle, buf,0,0,&errmsg);
    if( retval )
        printf("sqlite3_exec(COMMIT TRANSACTION) FAILED %s\n", errmsg );
}


void db_primitive_create_indexes()
{
    char buf[200];
    purge_buckets();
    report( "Create positions index" );
    sprintf( buf, "CREATE INDEX IF NOT EXISTS idx2 ON positions(position_hash)");
    int retval = sqlite3_exec(handle,buf,0,0,0);
    report( "Create positions index end" );
    if( retval )
    {
        printf( "sqlite3_exec(%s) FAILED\n", buf );
        return;
    }
    report( "Create games index");
    retval = sqlite3_exec(handle,"CREATE INDEX IF NOT EXISTS idx3 ON games(game_id)",0,0,0);
    report( "Create games index end");
    if( retval )
    {
        printf("sqlite3_exec(CREATE INDEX games) FAILED\n");
    }
}


void db_primitive_create_indexes_multi()
{
    purge_buckets();
    for( int i=0; i<NBR_BUCKETS; i++ )
    {
        char buf[200];
        sprintf( buf, "Create positions_%d index", i );
        report( buf );
        sprintf( buf, "CREATE INDEX IF NOT EXISTS idx%d ON positions_%d(position_hash)",i,i);
        int retval = sqlite3_exec(handle,buf,0,0,0);
        if( retval )
        {
            printf( "sqlite3_exec(%s) FAILED\n", buf );
            return;
        }
    }
    report( "Create games index");
    int retval = sqlite3_exec(handle,"CREATE INDEX IF NOT EXISTS idx_games ON games(game_id)",0,0,0);
    report( "Create games index end");
    if( retval )
    {
        printf("sqlite3_exec(CREATE INDEX games) FAILED\n");
    }
}

void db_primitive_create_extra_indexes()
{
    report( "Create games(white) index");
    int retval = sqlite3_exec(handle,"CREATE INDEX IF NOT EXISTS idx_white ON games(white)",0,0,0);
    if( retval )
    {
        printf( "sqlite3_exec() FAILED 1\n" );
        return;
    }
    report( "Create games(black) index");
    retval = sqlite3_exec(handle,"CREATE INDEX IF NOT EXISTS idx_black ON games(black)",0,0,0);
    if( retval )
    {
        printf( "sqlite3_exec() FAILED 1\n" );
        return;
    }
    //int retval = sqlite3_exec(handle,"DROP INDEX idx_white",0,0,0);
    report( "Create games(white) index end");
    for( int i=0; i<NBR_BUCKETS; i++ )
    {
        char buf[200];
        sprintf( buf, "DROP INDEX idx%d", i );
        report( buf );
        retval = sqlite3_exec(handle,buf,0,0,0);
        if( retval )
        {
            printf( "sqlite3_exec() FAILED 2\n" );
            return;
        }
        sprintf( buf, "Create idx%d begin", i );
        report( buf );
        sprintf( buf, "CREATE INDEX IF NOT EXISTS idx%d ON positions_%d(position_hash,game_id)",i,i);
        retval = sqlite3_exec(handle,buf,0,0,0);
        sprintf( buf, "Create idx%d end", i );
        report( buf );
        if( retval )
        {
            printf( "sqlite3_exec FAILED 3\n" );
            return;
        }
    }
}

<<<<<<< HEAD
/* unsigned int levenshtein_distance(const std::string &s1, const std::string &s2)
=======
/*
unsigned int levenshtein_distance(const std::string &s1, const std::string &s2)
>>>>>>> 9759c824
{
	const size_t len1 = s1.size(), len2 = s2.size();
    std::vector<unsigned int> col(len2+1), prevCol(len2+1);
    
	for (unsigned int i = 0; i < prevCol.size(); i++)
		prevCol[i] = i;
	for (unsigned int i = 0; i < len1; i++)
    {
		col[0] = i+1;
		for (unsigned int j = 0; j < len2; j++)
        {
			col[j+1] = std::min( std::min(prevCol[1 + j] + 1, col[j] + 1),
								prevCol[j] + (s1[i]==s2[j] ? 0 : 1) );
        }
		col.swap(prevCol);
	}
	return prevCol[len2];
} 

static void t( const char *left, const char *right )
{
    unsigned int x = levenshtein_distance(left,right);
    printf( "[%s] [%s] %u\n", left, right, x );
} */

  */

void db_primitive_speed_tests()
{
<<<<<<< HEAD
 /*   t( "Smith", "Smith" );
=======
  /*  t( "Smith", "Smith" );
>>>>>>> 9759c824
    t( "Smith", "Simth" );
    t( "Smith", "Smithy" );
    t( "Smith", "Smiths" );
    t( "Smith", "Smmith" );
    t( "Smith", "Schmidt" );
    t( "Smith", "Smithson" );
    t( "Smith", "PSmith" );
    t( "Smith", "Brith" );
    t( "Smith", "Roberts" );
<<<<<<< HEAD
    t( "Smith", "Jones" );
   */ 
=======
    t( "Smith", "Jones" ); */
    
>>>>>>> 9759c824
    printf( "db_primitive_speed_tests()\n" );
    
    // Try to create the database. If it doesnt exist, it would be created
    //  pass a pointer to the pointer to sqlite3, in short sqlite3**
    int retval = sqlite3_open(DB_MAINTENANCE_FILE,&handle);
    
    // If connection failed, handle returns NULL
    if(retval)
    {
        printf("DATABASE CONNECTION FAILED\n");
        return;
    }
    printf("Connection successful\n");
    
    const char *magnus = "SELECT COUNT(*) from games, positions_2569 WHERE games.white = 'Carlsen, Magnus' "
                         "AND positions_2569.position_hash=44349918 AND games.game_id = positions_2569.game_id";
    const char *stamp =  "SELECT COUNT(*) from games, positions_3386 WHERE positions_3386.position_hash=2007903353 "
                         "AND games.game_id = positions_3386.game_id";
    const char *sicilian="SELECT COUNT(*) from games, positions_391 WHERE positions_391.position_hash=1592470315 "
                         "AND games.game_id = positions_391.game_id";

    char buf[1000];
    sqlite3_stmt *stmt;    // A prepared statement for fetching tables
    printf( "Database is %s\n", DB_MAINTENANCE_FILE );
    int results[5][3];
    time_t start_time;
    time ( &start_time );
    for( int i=0; i<5*3; i++ )
    {
        const char *query, *txt;
        switch(i%3)
        {
            case 0: query = magnus;     txt="Magnus"; break;
            case 1: query = stamp;      txt="Stamp"; break;
            case 2: query = sicilian;   txt="Sicilian"; break;
        }
        sprintf( buf, "Test %d, %s; begin", i/3+1, txt );
        report( buf );
        retval = sqlite3_prepare_v2( handle, query, -1, &stmt, 0 );
        if( retval )
        {
            printf("SELECTING DATA FROM DB FAILED 1\n");
        }
        retval = sqlite3_step(stmt);
        if( retval != SQLITE_ROW )
            printf("SELECTING DATA FROM DB FAILED 2\n");
        else
        {
            const char *val = (const char*)sqlite3_column_text(stmt,0);
            printf("Game count=%d\n", atoi(val) );
        }
        sprintf( buf, "Test %d, %s; end", i/3+1, txt );
        int expired = report( buf );
        results[i/3][i%3] = expired;
        sqlite3_finalize(stmt);
    }
    
    for( int i=0; i<5*3; i++ )
    {
        int expired = results[i%5][i/5];
        if( i%5 == 0 )
        {
            const char *txt;
            switch(i/5)
            {
                case 0: txt="Magnus:";   break;
                case 1: txt="Stamp:";    break;
                case 2: txt="Sicilian:"; break;
            }
            printf( "%-10s", txt );
        }
        char buf[100];
        sprintf( buf, "%d:%02d", expired/60, expired%60 );
        printf( "%8s", buf );
        if( (i+1)%5 == 0 )
            printf( "\n" );
        else
            printf( "," );
    }
    time_t end_time;
    time ( &end_time );
    int total_elapsed = (end_time-start_time);
    printf( "Total elapsed: %d:%02d\n", total_elapsed/60, total_elapsed%60 );
    
    // Close the handle to free memory
    sqlite3_close(handle);
}


void db_primitive_close()
{
    purge_buckets();

    // Close the handle to free memory
    sqlite3_close(handle);
}


// get one game
static void dump_game( FILE *f, int game_id )
{
    // Get white player
    char buf[100];
    sqlite3_stmt *stmt;    // A prepared statement for fetching tables
    int retval;
    sprintf( buf, "SELECT white from games WHERE game_id=%d", game_id );
    retval = sqlite3_prepare_v2( handle, buf, -1, &stmt, 0 );
    if( retval )
    {
        printf("SELECTING DATA FROM DB FAILED\n");
    }
    retval = sqlite3_step(stmt);
    if(retval == SQLITE_ROW)
    {
        const char *val = (const char*)sqlite3_column_text(stmt,0);
        fprintf(f,"White:%s\n",val);
    }

    // Get black player
    sprintf( buf, "SELECT black from games WHERE game_id=%d", game_id );
    retval = sqlite3_prepare_v2( handle, buf, -1, &stmt, 0 );
    if( retval )
    {
        printf("SELECTING DATA FROM DB FAILED\n");
    }
    retval = sqlite3_step(stmt);
    if(retval == SQLITE_ROW)
    {
        const char *val = (const char*)sqlite3_column_text(stmt,0);
        fprintf(f,"Black:%s\n",val);
    }
    
    // Get result
    sprintf( buf, "SELECT result from games WHERE game_id=%d", game_id );
    retval = sqlite3_prepare_v2( handle, buf, -1, &stmt, 0 );
    if( retval )
    {
        printf("SELECTING DATA FROM DB FAILED\n");
    }
    retval = sqlite3_step(stmt);
    if(retval == SQLITE_ROW)
    {
        const char *val = (const char*)sqlite3_column_text(stmt,0);
        fprintf(f,"Result:%s\n",val);
    }
    
    // Get moves
    sprintf( buf, "SELECT moves from games WHERE game_id=%d", game_id );
    retval = sqlite3_prepare_v2( handle, buf, -1, &stmt, 0 );
    if( retval )
    {
        printf("SELECTING DATA FROM DB FAILED\n");
    }
    retval = sqlite3_step(stmt);
    if(retval == SQLITE_ROW)
    {
        int len = sqlite3_column_bytes(stmt,0);
        fprintf(f,"Move len = %d\n",len);
        const char *blob = (const char*)sqlite3_column_blob(stmt,0);
        fprintf(f,"Moves:\n");
        //for( int i=0; i<len; i++ )
        //    fprintf(f," %02x", *blob++ & 0x0ff );
        CompressMoves press;
        for( int nbr=0; nbr<len;  )
        {
            thc::ChessRules cr = press.cr;
            thc::Move mv;
            int nbr_used = press.decompress_move( blob, mv );
            if( nbr_used == 0 )
                break;
            std::string s = mv.NaturalOut(&cr);
            fprintf(f," %s",s.c_str());
            blob += nbr_used;
            nbr += nbr_used;
        }
        fprintf(f,"\n");
    }
    
    /*
     *pnBlob = sqlite3_column_bytes(pStmt, 0);
     *pzBlob = (unsigned char *)malloc(*pnBlob);
     memcpy(*pzBlob, sqlite3_column_blob(pStmt, 0), *pnBlob);
    
    thc::ChessRules cr;
    for( int i=0; i<moves.size(); i++ )
    {
        int move = moves[i];
        thc::Move mv;
        memcpy(&mv,&move,sizeof(thc::Move));
        std::string s = mv.NaturalOut(&cr);
        cr.PlayMove(mv);
        fprintf(f," %s",s.c_str());
    }
    fprintf(f,"\n");
     */
    
}

// A real database test
void db_primitive_show_games( bool connect )
{
    printf( "db_primitive_show_games()\n" );
    int retval;
    if( connect )
    {
        // Try to create the database. If it doesnt exist, it would be created
        //  pass a pointer to the pointer to sqlite3, in short sqlite3**
        retval = sqlite3_open(DB_MAINTENANCE_FILE,&handle);
        
        // If connection failed, handle returns NULL
        if(retval)
        {
            printf("DATABASE CONNECTION FAILED\n");
            return;
        }
        printf("Connection successful\n");
        
        
    }
    
    thc::ChessRules cr;
    //cr.Forsyth("r1bqk2r/ppp1bppp/2n1pn2/3p4/Q1PP4/P3PN2/1P1N1PPP/R1B1KB1R b KQkq - 0 7");   // Bogo indian position after 8 moves or so 46 games
    cr.Forsyth("rnbqk2r/pppp1ppp/4pn2/8/1bPP4/2N5/PP2PPPP/R1BQKBNR w KQkq - 2 4");          // Nimzo-Indian start position 24000 games
    uint32_t hash = cr.HashCalculate();
    

    // select matching rows from the table
    char buf[100];
    sqlite3_stmt *stmt;    // A prepared statement for fetching tables
    sprintf( buf, "SELECT * from positions WHERE position_hash=%d", hash );
    retval = sqlite3_prepare_v2( handle, buf, -1, &stmt, 0 );
    if( retval )
    {
        printf("SELECTING DATA FROM DB FAILED\n");
    }
    
    // Read the number of rows fetched
    int cols = sqlite3_column_count(stmt);
    std::vector<int> games;

    report( "Fetching games begin");
    while(1)
    {
        // fetch a row's status
        retval = sqlite3_step(stmt);
        
        if(retval == SQLITE_ROW)
        {
            // SQLITE_ROW means fetched a row
            
            // sqlite3_column_text returns a const void* , typecast it to const char*
            for(int col=0 ; col<cols;col++)
            {
                const char *val = (const char*)sqlite3_column_text(stmt,col);
                //printf("%s:%s\t",sqlite3_column_name(stmt,col),val);
                if( col == 0 )
                {
                    int game_id = atoi(val);
                    games.push_back(game_id);
                }
            }
            //printf("\n");
        }
        else if(retval == SQLITE_DONE)
        {
            // All rows finished
            break;
        }
        else
        {
            // Some error encountered
            printf("SOME ERROR ENCOUNTERED\n");
        }
    }
    report("Fetching games end");

    FILE *pgn_out = fopen("/Users/billforster/Documents/games.txt","wt");
    report("Dumping games begin");
    if( pgn_out )
    {
        for( int i=0; i<games.size(); i++ )
        {
            char buf[100];
            if( i%100 == 0 || i==games.size()-1 )
            {
                sprintf( buf,"Game %d",i+1);
                report(buf);
            }
            dump_game( pgn_out, games[i] );
        }
        fclose(pgn_out);
    }
    report("Dumping games end");
    
    
    // Close the handle to free memory
    sqlite3_close(handle);
}



int db_primitive_count_games()
{
    int game_count=0;
    
    // select matching rows from the table
    char buf[100];
    sqlite3_stmt *stmt;    // A prepared statement for fetching tables
    sprintf( buf, "SELECT COUNT(*) from games" );
    int retval = sqlite3_prepare_v2( handle, buf, -1, &stmt, 0 );
    if( retval )
    {
        printf("SELECTING DATA FROM DB FAILED\n");
        return 0;
    }

    // Read the number of rows fetched
    int cols = sqlite3_column_count(stmt);

    printf( "Get games count begin\n");
    while(1)
    {
        // fetch a row's status
        retval = sqlite3_step(stmt);
        
        if(retval == SQLITE_ROW)
        {
            // SQLITE_ROW means fetched a row
            
            // sqlite3_column_text returns a const void* , typecast it to const char*
            for( int col=0; col<cols; col++ )
            {
                const char *val = (const char*)sqlite3_column_text(stmt,col);
                //printf("%s:%s\t",sqlite3_column_name(gbl_stmt,col),val);
                if( col == 0 )
                {
                    //int game_id = atoi(val);
                    //game_ids.push_back(game_id);
                    game_count = atoi(val);
                    printf( "Game count = %d\n", game_count );
                }
            }
        }
        else if( retval == SQLITE_DONE )
        {
            // All rows finished
            sqlite3_finalize(stmt);
            break;
        }
        else
        {
            // Some error encountered
            printf("SOME ERROR ENCOUNTERED\n");
        }
    }
    printf("Get games count end\n");
    game_id = game_count;
    return game_count;
}


static void sanitise( const char *in, char *out, int out_siz )
{
    int len=0;
    while( *in && len<out_siz-3 )
    {
        char c = *in++;
        if( !isascii(c) )
            *out = '_';
        else if( c!=' ' && c!='.' && c!=',' && !isalnum(c) )
            *out = '_';
        else
            *out = c;
        out++;
        len++;
    }
    *out = '\0';
}


std::vector<std::pair<int,int>> buckets[NBR_BUCKETS];
static void purge_buckets()
{
    for( int i=0; i<NBR_BUCKETS; i++ )
    {
        purge_bucket(i);
    }
}

static void purge_bucket( int bucket_idx )
{
    char *errmsg;
    char insert_buf[2000];
    std::vector<std::pair<int,int>> *bucket = &buckets[bucket_idx];
    int count = bucket->size();
    if( count > 0 )
    {
        std::sort( bucket->begin(), bucket->end() );
        char buf[100];
        sprintf( buf, "purge bucket %d, %d items", bucket_idx, count );
        report( buf );
        for( int j=0; j<count; j++ )
        {
            std::pair<int,int> duo = (*bucket)[j];
            sprintf( insert_buf, "INSERT INTO positions_%d VALUES(%d,%d)", bucket_idx, duo.second, duo.first );
            int retval = sqlite3_exec( handle, insert_buf,0,0,&errmsg);
            if( retval )
            {
                printf("sqlite3_exec(INSERT 3) FAILED %s\n", errmsg );
                return;
            }
        }
        bucket->clear();
    }
}


// Return true if this game already in database
bool db_primitive_check_for_duplicate( uint64_t game_hash, const char *white, const char *black, const char *result, const char *blob_moves )
{
    for( int table_idx=0; table_idx<2; table_idx++ )
    {
        // select matching rows from the table
        char buf[200];
        sqlite3_stmt *stmt;    // A prepared statement for fetching tables
        sprintf( buf, "SELECT white, black, result, moves from %s WHERE game_hash=%lld", table_idx==0?"games":"games_duplicates", game_hash );
        const char *errmsg;
        int retval = sqlite3_prepare_v2( handle, buf, -1, &stmt, &errmsg );
        if( retval )
        {
            printf("DB FAIL db_primitive_check_for_duplicate() 1 %s (%s)\n", errmsg, buf );
            return false;
        }
        
        // Read the game info
        bool white_match=false;
        bool black_match=false;
        bool result_match=false;
        bool moves_match=false;
        int cols = sqlite3_column_count(stmt);
        for(;;)  // Read one row from games, potentially many rows in games_duplicates
        {
            retval = sqlite3_step(stmt);
            if( retval == SQLITE_ROW )
            {
                for( int col=0; col<cols; col++ )
                {
                    if( col == 0 )
                    {
                        const char *val = (const char*)sqlite3_column_text(stmt,col);
                        if( val )
                            white_match = (0 == strcmp(white,val));
                    }
                    else if( col == 1 )
                    {
                        const char *val = (const char*)sqlite3_column_text(stmt,col);
                        if( val )
                            black_match = (0 == strcmp(black,val));
                    }
                    else if( col == 2 )
                    {
                        const char *val = (const char*)sqlite3_column_text(stmt,col);
                        if( val )
                            result_match = (0 == strcmp(result,val));
                    }
                    else if( col == 3 )
                    {
                        int len = sqlite3_column_bytes(stmt,col);
                        //fprintf(f,"Move len = %d\n",len);
                        if( len > 10 )
                            printf( "A real game....\n" );
                        const char *blob = (const char*)sqlite3_column_blob(stmt,col);
                        if( blob )
                            moves_match = (0 == memcmp(blob_moves,blob,len));
                    }
                }
            }
            else if( retval == SQLITE_DONE )
            {
                // All rows finished
                sqlite3_finalize(stmt);
                stmt = NULL;
                if( white_match && black_match && result_match && moves_match )
                {
                    printf( "Duplicate game %s-%s %s found\n", white,black,result);
                    return true;    // duplicate found
                }
                break;
            }
            else
            {
                // Some error encountered
                printf("DB FAIL db_primitive_check_for_duplicate() 2\n");
                return false;
            }
        }
    }
    return false;   // return false unless we explicitly DID find a duplicate
}

void db_primitive_insert_game_multi( const char *white, const char *black, const char *event, const char *site, const char *result,
                                    const char *date, const char *white_elo, const char *black_elo,
                                    int nbr_moves, thc::Move *moves, uint64_t *hashes  )
{
    //printf( "db_primitive_gameover(%s,%s)\n", white, black );
    //uint32_t *move_ptr = (uint32_t *)moves;
    char *errmsg;
    char insert_buf[2000];
    char blob_txt_buf[4000];    // about 500 moves each
    char blob_buf[2000];
    char white_buf[200];
    char black_buf[200];
    char event_buf[200];
    char site_buf[200];
    sanitise( white,  white_buf, sizeof(white_buf) );
    sanitise( black,  black_buf, sizeof(black_buf) );
    sanitise( event,  event_buf, sizeof(event_buf) );
    sanitise( site, site_buf,  sizeof(site_buf) );
    CompressMoves press;
    uint64_t hash = press.cr.Hash64Calculate();
    uint64_t counter=0, game_hash=hash;
    char *put_txt = blob_txt_buf;
    char *put = blob_buf;
    for( int i=0; i<nbr_moves && put_txt<blob_txt_buf+sizeof(blob_txt_buf)-10; i++ )
    {
        char c;
        thc::Move mv = moves[i];
        int nbr = press.compress_move( mv, &c );   // Note: compress_move() now returns 0 or 1 only
        if( nbr == 0 )
            break;
        *put++ = c;
        char hi = (c>>4)&0x0f;
        *put_txt++ = (hi>=10 ? hi-10+'A' : hi+'0');
        char lo = c&0x0f;
        *put_txt++ = (lo>=10 ? lo-10+'A' : lo+'0');
        hash = press.cr.Hash64Update( hash, mv );
        game_hash = game_hash ^ hash ^ counter;
        counter++;
    }
    *put_txt = '\0';
    *put = '\0';
    sprintf( insert_buf, "INSERT INTO games VALUES(%d,%lld,'%s','%s','%s','%s','%s','%s','%s','%s',X'%s')",
                        game_id, game_hash, white_buf, black_buf, event_buf, site_buf, result,
                        date, white_elo, black_elo, blob_txt_buf );
    int retval = sqlite3_exec( handle, insert_buf,0,0,&errmsg);
    if( retval )
    {
        if( !strstr(errmsg,"unique") )
        {
            printf("DB_FAIL db_primitive_insert_game_multi() 1 %s (%s)\n", errmsg, insert_buf );
            return;
        }
        printf("Non unique game hash %s (%s)\n", errmsg, insert_buf );

        // Check whether a duplicate of existing game
        bool is_duplicate = db_primitive_check_for_duplicate( game_hash, white_buf, black_buf, result, blob_buf );
        
        // If not, put it into the database
        if( !is_duplicate )
        {
            sprintf( insert_buf, "INSERT INTO games VALUES(%d,NULL,'%s','%s','%s','%s','%s','%s','%s','%s',X'%s')",
                    game_id, white_buf, black_buf, event_buf, site_buf, result,
                    date, white_elo, black_elo, blob_txt_buf );
            int retval = sqlite3_exec( handle, insert_buf,0,0,&errmsg);
            if( retval )
            {
                printf("DB_FAIL db_primitive_insert_game_multi() 2 %s (%s)\n", errmsg, insert_buf );
                return;
            }
            sprintf( insert_buf, "INSERT INTO games_duplicates VALUES(%d,%lld,'%s','%s','%s','%s','%s','%s','%s','%s',X'%s')",
                    game_id, game_hash, white_buf, black_buf, event_buf, site_buf, result,
                    date, white_elo, black_elo, blob_txt_buf );
            retval = sqlite3_exec( handle, insert_buf,0,0,&errmsg);
            if( retval )
            {
                printf("DB_FAIL db_primitive_insert_game_multi() 3 %s (%s)\n", errmsg, insert_buf );
                return;
            }
        }
    }
    for( int i=0; i<nbr_moves; i++ )
    {
        uint64_t hash64 = *hashes++;
        int hash32 = (int)(hash64);
        int table_nbr = ((int)(hash64>>32))&(NBR_BUCKETS-1);
        std::vector<std::pair<int,int>> *bucket = &buckets[table_nbr];
        std::pair<int,int> duo(hash32,game_id);
        bucket->push_back(duo);
        int count = bucket->size();
        if( count >= PURGE_QUOTA )
            purge_bucket(table_nbr);
    }
    game_id++;
}



<|MERGE_RESOLUTION|>--- conflicted
+++ resolved
@@ -337,12 +337,8 @@
     }
 }
 
-<<<<<<< HEAD
-/* unsigned int levenshtein_distance(const std::string &s1, const std::string &s2)
-=======
 /*
 unsigned int levenshtein_distance(const std::string &s1, const std::string &s2)
->>>>>>> 9759c824
 {
 	const size_t len1 = s1.size(), len2 = s2.size();
     std::vector<unsigned int> col(len2+1), prevCol(len2+1);
@@ -368,15 +364,11 @@
     printf( "[%s] [%s] %u\n", left, right, x );
 } */
 
-  */
+
 
 void db_primitive_speed_tests()
 {
-<<<<<<< HEAD
- /*   t( "Smith", "Smith" );
-=======
-  /*  t( "Smith", "Smith" );
->>>>>>> 9759c824
+ /* t( "Smith", "Smith" );
     t( "Smith", "Simth" );
     t( "Smith", "Smithy" );
     t( "Smith", "Smiths" );
@@ -386,13 +378,8 @@
     t( "Smith", "PSmith" );
     t( "Smith", "Brith" );
     t( "Smith", "Roberts" );
-<<<<<<< HEAD
-    t( "Smith", "Jones" );
-   */ 
-=======
     t( "Smith", "Jones" ); */
     
->>>>>>> 9759c824
     printf( "db_primitive_speed_tests()\n" );
     
     // Try to create the database. If it doesnt exist, it would be created
