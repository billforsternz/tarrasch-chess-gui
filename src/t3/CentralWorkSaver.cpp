--- conflicted
+++ resolved
@@ -243,13 +243,8 @@
                                 // Append copied temp games to newly loaded file
                                 for( int i=0; i<gds_temp.size(); i++ )
                                 {
-<<<<<<< HEAD
                                     //? gc_vecGet( i, GameDocument, doc ); 
                                     GameDocument doc = * std::dynamic_pointer_cast<GameDocument> (gds_temp[i]);
-=======
-                                    GameDocument doc;
-                                    gds_temp[i]->GetGameDocument(doc);
->>>>>>> dd2b030e
                                     doc.game_nbr = existing_nbr + i;
                                     if( doc.game_being_edited )
                                     {
