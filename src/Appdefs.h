--- conflicted
+++ resolved
@@ -10,11 +10,7 @@
 #include "wx/wx.h"
 #include "Portability.h"
 
-<<<<<<< HEAD
 #define MASTER_VERSION_BASE "V3.12b*"    //add asterisk prefix between releases
-=======
-#define MASTER_VERSION_BASE "V3.12b**"    //add asterisk(s) prefix between releases
->>>>>>> 315684bc
 
 //#define USING_KINGBASE
 // no suffix indicates default .tdb is kingbase
@@ -198,4 +194,4 @@
 extern bool gbl_spelling_us;			// True for US spelling
 extern const char *gbl_spell_colour;	// "colour" or "color"
 
-#endif // APPDEFS_H
+#endif // APPDEFS_H